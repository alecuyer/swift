--- conflicted
+++ resolved
@@ -4126,7 +4126,19 @@
         self.assertEqual(utils.replace_partition_in_path(old, 10), old)
         self.assertEqual(utils.replace_partition_in_path(new, 11), new)
 
-<<<<<<< HEAD
+    def test_round_robin_iter(self):
+        it1 = iter([1, 2, 3])
+        it2 = iter([4, 5])
+        it3 = iter([6, 7, 8, 9])
+        it4 = iter([])
+
+        rr_its = utils.round_robin_iter([it1, it2, it3, it4])
+        got = list(rr_its)
+
+        # Expect that items get fetched in a round-robin fashion from the
+        # iterators
+        self.assertListEqual([1, 4, 6, 2, 5, 7, 3, 8, 9], got)
+
     @with_tempdir
     def test_get_db_files(self, tempdir):
         dbdir = os.path.join(tempdir, 'dbdir')
@@ -4185,20 +4197,6 @@
         self.assertEqual([], utils.get_db_files(path_1))
         self.assertEqual([], utils.get_db_files(path_2))
         self.assertEqual([], utils.get_db_files(path_3))
-=======
-    def test_round_robin_iter(self):
-        it1 = iter([1, 2, 3])
-        it2 = iter([4, 5])
-        it3 = iter([6, 7, 8, 9])
-        it4 = iter([])
-
-        rr_its = utils.round_robin_iter([it1, it2, it3, it4])
-        got = list(rr_its)
-
-        # Expect that items get fetched in a round-robin fashion from the
-        # iterators
-        self.assertListEqual([1, 4, 6, 2, 5, 7, 3, 8, 9], got)
->>>>>>> 329b4134
 
 
 class ResellerConfReader(unittest.TestCase):
