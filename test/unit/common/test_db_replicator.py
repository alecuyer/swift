# Copyright (c) 2010-2012 OpenStack Foundation
#
# Licensed under the Apache License, Version 2.0 (the "License");
# you may not use this file except in compliance with the License.
# You may obtain a copy of the License at
#
#    http://www.apache.org/licenses/LICENSE-2.0
#
# Unless required by applicable law or agreed to in writing, software
# distributed under the License is distributed on an "AS IS" BASIS,
# WITHOUT WARRANTIES OR CONDITIONS OF ANY KIND, either express or
# implied.
# See the License for the specific language governing permissions and
# limitations under the License.

from __future__ import print_function
import unittest
from contextlib import contextmanager
import os
import logging
import errno
import math
import time
from shutil import rmtree, copy
from tempfile import mkdtemp, NamedTemporaryFile
import json

import mock
from mock import patch, call
from six.moves import reload_module

from swift.container.backend import DATADIR
from swift.common import db_replicator
from swift.common.utils import (normalize_timestamp, hash_path,
                                storage_directory, Timestamp)
from swift.common.exceptions import DriveNotMounted
from swift.common.swob import HTTPException

from test import unit
from test.unit.common.test_db import ExampleBroker


TEST_ACCOUNT_NAME = 'a c t'
TEST_CONTAINER_NAME = 'c o n'


def teardown_module():
    "clean up my monkey patching"
    reload_module(db_replicator)


@contextmanager
def lock_parent_directory(filename):
    yield True


class FakeRing(object):
    class Ring(object):
        devs = []

        def __init__(self, path, reload_time=15, ring_name=None):
            pass

        def get_part(self, account, container=None, obj=None):
            return 0

        def get_part_nodes(self, part):
            return []

        def get_more_nodes(self, *args):
            return []


class FakeRingWithSingleNode(object):
    class Ring(object):
        devs = [dict(
            id=1, weight=10.0, zone=1, ip='1.1.1.1', port=6200, device='sdb',
            meta='', replication_ip='1.1.1.1', replication_port=6200, region=1
        )]

        def __init__(self, path, reload_time=15, ring_name=None):
            pass

        def get_part(self, account, container=None, obj=None):
            return 0

        def get_part_nodes(self, part):
            return self.devs

        def get_more_nodes(self, *args):
            return (d for d in self.devs)


class FakeRingWithNodes(object):
    class Ring(object):
        devs = [dict(
            id=1, weight=10.0, zone=1, ip='1.1.1.1', port=6200, device='sdb',
            meta='', replication_ip='1.1.1.1', replication_port=6200, region=1
        ), dict(
            id=2, weight=10.0, zone=2, ip='1.1.1.2', port=6200, device='sdb',
            meta='', replication_ip='1.1.1.2', replication_port=6200, region=2
        ), dict(
            id=3, weight=10.0, zone=3, ip='1.1.1.3', port=6200, device='sdb',
            meta='', replication_ip='1.1.1.3', replication_port=6200, region=1
        ), dict(
            id=4, weight=10.0, zone=4, ip='1.1.1.4', port=6200, device='sdb',
            meta='', replication_ip='1.1.1.4', replication_port=6200, region=2
        ), dict(
            id=5, weight=10.0, zone=5, ip='1.1.1.5', port=6200, device='sdb',
            meta='', replication_ip='1.1.1.5', replication_port=6200, region=1
        ), dict(
            id=6, weight=10.0, zone=6, ip='1.1.1.6', port=6200, device='sdb',
            meta='', replication_ip='1.1.1.6', replication_port=6200, region=2
        )]

        def __init__(self, path, reload_time=15, ring_name=None):
            pass

        def get_part(self, account, container=None, obj=None):
            return 0

        def get_part_nodes(self, part):
            return self.devs[:3]

        def get_more_nodes(self, *args):
            return (d for d in self.devs[3:])


class FakeProcess(object):
    def __init__(self, *codes):
        self.codes = iter(codes)
        self.args = None
        self.kwargs = None

    def __call__(self, *args, **kwargs):
        self.args = args
        self.kwargs = kwargs

        class Failure(object):
            def communicate(innerself):
                next_item = next(self.codes)
                if isinstance(next_item, int):
                    innerself.returncode = next_item
                    return next_item
                raise next_item
        return Failure()


@contextmanager
def _mock_process(*args):
    orig_process = db_replicator.subprocess.Popen
    db_replicator.subprocess.Popen = FakeProcess(*args)
    yield db_replicator.subprocess.Popen
    db_replicator.subprocess.Popen = orig_process


class ReplHttp(object):
    def __init__(self, response=None, set_status=200):
        self.response = response
        self.set_status = set_status
    replicated = False
    host = 'localhost'

    def replicate(self, *args):
        self.replicated = True

        class Response(object):
            status = self.set_status
            data = self.response

            def read(innerself):
                return self.response
        return Response()


class ChangingMtimesOs(object):
    def __init__(self):
        self.mtime = 0

    def __call__(self, *args, **kwargs):
        self.mtime += 1
        return self.mtime


class FakeBroker(object):
    db_file = __file__
    get_repl_missing_table = False
    stub_replication_info = None
    db_type = 'container'
    db_contains_type = 'object'
    info = {'account': TEST_ACCOUNT_NAME, 'container': TEST_CONTAINER_NAME}

    def __init__(self, *args, **kwargs):
        self.locked = False
        self.metadata = {}
        return None

    @contextmanager
    def lock(self):
        self.locked = True
        yield True
        self.locked = False

    def get_sync(self, *args, **kwargs):
        return 5

    def get_syncs(self):
        return []

    def get_items_since(self, point, *args):
        if point == 0:
            return [{'ROWID': 1}]
        if point == -1:
            return [{'ROWID': 1}, {'ROWID': 2}]
        return []

    def merge_syncs(self, *args, **kwargs):
        self.args = args

    def merge_items(self, *args):
        self.args = args

    def get_replication_info(self):
        if self.get_repl_missing_table:
            raise Exception('no such table')
        info = dict(self.info)
        info.update({
            'hash': 12345,
            'delete_timestamp': 0,
            'put_timestamp': 1,
            'created_at': 1,
            'count': 0,
        })
        if self.stub_replication_info:
            info.update(self.stub_replication_info)
        return info

    def get_other_replication_items(self):
        return None

    def reclaim(self, item_timestamp, sync_timestamp):
        pass

    def newid(self, remote_d):
        pass

    def update_metadata(self, metadata):
        self.metadata = metadata

    def merge_timestamps(self, created_at, put_timestamp, delete_timestamp):
        self.created_at = created_at
        self.put_timestamp = put_timestamp
        self.delete_timestamp = delete_timestamp

    def get_brokers(self):
        return [self]


class FakeAccountBroker(FakeBroker):
    db_type = 'account'
    db_contains_type = 'container'
    info = {'account': TEST_ACCOUNT_NAME}


class TestReplicator(db_replicator.Replicator):
    server_type = 'container'
    ring_file = 'container.ring.gz'
    brokerclass = FakeBroker
    datadir = DATADIR
    default_port = 1000


class TestDBReplicator(unittest.TestCase):
    def setUp(self):
        db_replicator.ring = FakeRing()
        self.delete_db_calls = []
        self._patchers = []
        # recon cache path
        self.recon_cache = mkdtemp()
        rmtree(self.recon_cache, ignore_errors=1)
        os.mkdir(self.recon_cache)

    def tearDown(self):
        for patcher in self._patchers:
            patcher.stop()
        rmtree(self.recon_cache, ignore_errors=1)

    def _patch(self, patching_fn, *args, **kwargs):
        patcher = patching_fn(*args, **kwargs)
        patched_thing = patcher.start()
        self._patchers.append(patcher)
        return patched_thing

    def stub_delete_db(self, broker):
        self.delete_db_calls.append('/path/to/file')

    def test_creation(self):
        # later config should be extended to assert more config options
        replicator = TestReplicator({'node_timeout': '3.5'})
        self.assertEqual(replicator.node_timeout, 3.5)

    def test_repl_connection(self):
        node = {'replication_ip': '127.0.0.1', 'replication_port': 80,
                'device': 'sdb1'}
        conn = db_replicator.ReplConnection(node, '1234567890', 'abcdefg',
                                            logging.getLogger())

        def req(method, path, body, headers):
            self.assertEqual(method, 'REPLICATE')
            self.assertEqual(headers['Content-Type'], 'application/json')

        class Resp(object):
            def read(self):
                return 'data'
        resp = Resp()
        conn.request = req
        conn.getresponse = lambda *args: resp
        self.assertEqual(conn.replicate(1, 2, 3), resp)

        def other_req(method, path, body, headers):
            raise Exception('blah')
        conn.request = other_req
        self.assertIsNone(conn.replicate(1, 2, 3))

    def test_rsync_file(self):
        replicator = TestReplicator({})
        with _mock_process(-1):
            self.assertEqual(
                False,
                replicator._rsync_file('/some/file', 'remote:/some/file'))
        with _mock_process(0):
            self.assertEqual(
                True,
                replicator._rsync_file('/some/file', 'remote:/some/file'))

    def test_rsync_file_popen_args(self):
        replicator = TestReplicator({})
        with _mock_process(0) as process:
            replicator._rsync_file('/some/file', 'remote:/some_file')
            exp_args = ([
                'rsync', '--quiet', '--no-motd',
                '--timeout=%s' % int(math.ceil(replicator.node_timeout)),
                '--contimeout=%s' % int(math.ceil(replicator.conn_timeout)),
                '--whole-file', '/some/file', 'remote:/some_filefile'],)
            self.assertEqual(exp_args, process.args)

    def test_rsync_file_popen_args_whole_file_false(self):
        replicator = TestReplicator({})
        with _mock_process(0) as process:
            replicator._rsync_file('/some/file', 'remote:/some_file', False)
            exp_args = ([
                'rsync', '--quiet', '--no-motd',
                '--timeout=%s' % int(math.ceil(replicator.node_timeout)),
                '--contimeout=%s' % int(math.ceil(replicator.conn_timeout)),
                '/some/file', 'remote:/some_filefile'],)
            self.assertEqual(exp_args, process.args)

    def test_rsync_file_popen_args_different_region_and_rsync_compress(self):
        replicator = TestReplicator({})
        for rsync_compress in (False, True):
            replicator.rsync_compress = rsync_compress
            for different_region in (False, True):
                with _mock_process(0) as process:
                    replicator._rsync_file('/some/file',
                                           'remote:/some_filefile',
                                           False, different_region)
                    if rsync_compress and different_region:
                        # --compress arg should be passed to rsync binary
                        # only when rsync_compress option is enabled
                        # AND destination node is in a different
                        # region
                        self.assertTrue('--compress' in process.args[0])
                    else:
                        self.assertFalse('--compress' in process.args[0])

    def test_rsync_db(self):
        replicator = TestReplicator({})
        replicator._rsync_file = lambda *args, **kwargs: True
        fake_device = {'replication_ip': '127.0.0.1', 'device': 'sda1'}
        replicator._rsync_db(FakeBroker(), fake_device, ReplHttp(), 'abcd')

    def test_rsync_db_rsync_file_call(self):
        fake_device = {'ip': '127.0.0.1', 'port': '0',
                       'replication_ip': '127.0.0.1', 'replication_port': '0',
                       'device': 'sda1'}

        class MyTestReplicator(TestReplicator):
            def __init__(self, db_files, remote_file):
                super(MyTestReplicator, self).__init__({})
                self.db_files = db_files
                self.remote_file = remote_file

            def _rsync_file(self_, db_file, remote_file, whole_file=True,
                            different_region=False):
                self.assertEqual(self_.db_files, db_file)
                self.assertEqual(self_.remote_file, remote_file)
                self_._rsync_file_called = True
                return False

        broker = FakeBroker()
        remote_file = '127.0.0.1::container/sda1/tmp/abcd'
        db_files = [b.db_file for b in broker.get_brokers()]
        replicator = MyTestReplicator(db_files, remote_file)
        replicator._rsync_db(broker, fake_device, ReplHttp(), 'abcd')
        self.assertTrue(replicator._rsync_file_called)

    def test_rsync_db_rsync_file_failure(self):
        class MyTestReplicator(TestReplicator):
            def __init__(self):
                super(MyTestReplicator, self).__init__({})
                self._rsync_file_called = False

            def _rsync_file(self_, *args, **kwargs):
                self.assertEqual(
                    False, self_._rsync_file_called,
                    '_sync_file() should only be called once')
                self_._rsync_file_called = True
                return False

        with patch('os.path.exists', lambda *args: True):
            replicator = MyTestReplicator()
            fake_device = {'ip': '127.0.0.1', 'replication_ip': '127.0.0.1',
                           'device': 'sda1'}
            replicator._rsync_db(FakeBroker(), fake_device, ReplHttp(), 'abcd')
            self.assertEqual(True, replicator._rsync_file_called)

    def test_rsync_db_change_after_sync(self):
        class MyTestReplicator(TestReplicator):
            def __init__(self, broker):
                super(MyTestReplicator, self).__init__({})
                self.broker = broker
                self._rsync_file_call_count = 0

            def _rsync_file(self_, db_file, remote_file, whole_file=True,
                            different_region=False):
                self_._rsync_file_call_count += 1
                if self_._rsync_file_call_count == 1:
                    self.assertEqual(True, whole_file)
                    self.assertEqual(False, self_.broker.locked)
                elif self_._rsync_file_call_count == 2:
                    self.assertEqual(False, whole_file)
                    self.assertEqual(True, self_.broker.locked)
                else:
                    raise RuntimeError('_rsync_file() called too many times')
                return True

        # with journal file
        with patch('os.path.exists', lambda *args: True):
            broker = FakeBroker()
            replicator = MyTestReplicator(broker)
            fake_device = {'ip': '127.0.0.1', 'replication_ip': '127.0.0.1',
                           'device': 'sda1'}
            replicator._rsync_db(broker, fake_device, ReplHttp(), 'abcd')
            self.assertEqual(2, replicator._rsync_file_call_count)

        # with new mtime
        with patch('os.path.exists', lambda *args: False):
            with patch('os.path.getmtime', ChangingMtimesOs()):
                broker = FakeBroker()
                replicator = MyTestReplicator(broker)
                fake_device = {'ip': '127.0.0.1',
                               'replication_ip': '127.0.0.1',
                               'device': 'sda1'}
                replicator._rsync_db(broker, fake_device, ReplHttp(), 'abcd')
                self.assertEqual(2, replicator._rsync_file_call_count)

    def test_in_sync(self):
        replicator = TestReplicator({})
        self.assertEqual(replicator._in_sync(
            {'id': 'a', 'point': 0, 'max_row': 0, 'hash': 'b'},
            {'id': 'a', 'point': -1, 'max_row': 0, 'hash': 'b'},
            FakeBroker(), -1), True)
        self.assertEqual(replicator._in_sync(
            {'id': 'a', 'point': -1, 'max_row': 0, 'hash': 'b'},
            {'id': 'a', 'point': -1, 'max_row': 10, 'hash': 'b'},
            FakeBroker(), -1), True)
        self.assertEqual(bool(replicator._in_sync(
            {'id': 'a', 'point': -1, 'max_row': 0, 'hash': 'c'},
            {'id': 'a', 'point': -1, 'max_row': 10, 'hash': 'd'},
            FakeBroker(), -1)), False)

    def test_run_once_no_local_device_in_ring(self):
        logger = unit.debug_logger('test-replicator')
        replicator = TestReplicator({'recon_cache_path': self.recon_cache},
                                    logger=logger)
        with patch('swift.common.db_replicator.whataremyips',
                   return_value=['127.0.0.1']):
            replicator.run_once()
        expected = [
            "Can't find itself 127.0.0.1 with port 1000 "
            "in ring file, not replicating",
        ]
        self.assertEqual(expected, logger.get_lines_for_level('error'))

    def test_run_once_with_local_device_in_ring(self):
        logger = unit.debug_logger('test-replicator')
        base = 'swift.common.db_replicator.'
        with patch(base + 'whataremyips', return_value=['1.1.1.1']), \
                patch(base + 'ring', FakeRingWithNodes()):
            replicator = TestReplicator({'bind_port': 6200,
                                         'recon_cache_path': self.recon_cache},
                                        logger=logger)
            replicator.run_once()
        self.assertFalse(logger.get_lines_for_level('error'))

    def test_run_once_no_ips(self):
        replicator = TestReplicator({}, logger=unit.FakeLogger())
        self._patch(patch.object, db_replicator, 'whataremyips',
                    lambda *a, **kw: [])

        replicator.run_once()

        self.assertEqual(
            replicator.logger.log_dict['error'],
            [(('ERROR Failed to get my own IPs?',), {})])

    def test_run_once_node_is_not_mounted(self):
        db_replicator.ring = FakeRingWithSingleNode()
        # If a bind_ip is specified, it's plumbed into whataremyips() and
        # returned by itself.
        conf = {'mount_check': 'true', 'bind_ip': '1.1.1.1',
                'bind_port': 6200}
        replicator = TestReplicator(conf, logger=unit.FakeLogger())
        self.assertEqual(replicator.mount_check, True)
        self.assertEqual(replicator.port, 6200)

        def mock_check_drive(root, device, mount_check):
            self.assertEqual(root, replicator.root)
            self.assertEqual(device, replicator.ring.devs[0]['device'])
            self.assertEqual(mount_check, True)
            return None

        self._patch(patch.object, db_replicator, 'check_drive',
                    mock_check_drive)
        replicator.run_once()

        self.assertEqual(
            replicator.logger.log_dict['warning'],
            [(('Skipping %(device)s as it is not mounted' %
               replicator.ring.devs[0],), {})])

    def test_run_once_node_is_mounted(self):
        db_replicator.ring = FakeRingWithSingleNode()
        conf = {'mount_check': 'true', 'bind_port': 6200}
        replicator = TestReplicator(conf, logger=unit.FakeLogger())
        self.assertEqual(replicator.mount_check, True)
        self.assertEqual(replicator.port, 6200)

        def mock_unlink_older_than(path, mtime):
            self.assertEqual(path,
                             os.path.join(replicator.root,
                                          replicator.ring.devs[0]['device'],
                                          'tmp'))
            self.assertTrue(time.time() - replicator.reclaim_age >= mtime)

        def mock_spawn_n(fn, part, object_file, node_id):
            self.assertEqual('123', part)
            self.assertEqual('/srv/node/sda/c.db', object_file)
            self.assertEqual(1, node_id)

        self._patch(patch.object, db_replicator, 'whataremyips',
                    lambda *a, **kw: ['1.1.1.1'])
        self._patch(patch.object, db_replicator, 'unlink_older_than',
                    mock_unlink_older_than)
        self._patch(patch.object, db_replicator, 'roundrobin_datadirs',
                    lambda *args: [('123', '/srv/node/sda/c.db', 1)])
        self._patch(patch.object, replicator.cpool, 'spawn_n', mock_spawn_n)

        with patch('swift.common.db_replicator.os',
                   new=mock.MagicMock(wraps=os)) as mock_os, \
                unit.mock_check_drive(ismount=True) as mocks:
            mock_os.path.isdir.return_value = True
            replicator.run_once()
            mock_os.path.isdir.assert_called_with(
                os.path.join(replicator.root,
                             replicator.ring.devs[0]['device'],
                             replicator.datadir))
            self.assertEqual([
                mock.call(os.path.join(
                    replicator.root,
                    replicator.ring.devs[0]['device'])),
            ], mocks['ismount'].call_args_list)

    def test_usync(self):
        fake_http = ReplHttp()
        replicator = TestReplicator({})
        replicator._usync_db(0, FakeBroker(), fake_http, '12345', '67890')

    def test_usync_http_error_above_300(self):
        fake_http = ReplHttp(set_status=301)
        replicator = TestReplicator({})
        self.assertFalse(
            replicator._usync_db(0, FakeBroker(), fake_http, '12345', '67890'))

    def test_usync_http_error_below_200(self):
        fake_http = ReplHttp(set_status=101)
        replicator = TestReplicator({})
        self.assertFalse(
            replicator._usync_db(0, FakeBroker(), fake_http, '12345', '67890'))

    @mock.patch('swift.common.db_replicator.dump_recon_cache')
    @mock.patch('swift.common.db_replicator.time.time', return_value=1234.5678)
    def test_stats(self, mock_time, mock_recon_cache):
        logger = unit.debug_logger('test-replicator')
        replicator = TestReplicator({}, logger=logger)
        replicator._zero_stats()
        self.assertEqual(replicator.stats['start'], mock_time.return_value)
        replicator._report_stats()
        self.assertEqual(logger.get_lines_for_level('info'), [
            'Attempted to replicate 0 dbs in 0.00000 seconds (0.00000/s)',
            'Removed 0 dbs',
            '0 successes, 0 failures',
            'diff:0 diff_capped:0 empty:0 hashmatch:0 no_change:0 '
            'remote_merge:0 rsync:0 ts_repl:0',
        ])
        self.assertEqual(1, len(mock_recon_cache.mock_calls))
        self.assertEqual(mock_recon_cache.mock_calls[0][1][0], {
            'replication_time': 0.0,
            'replication_last': mock_time.return_value,
            'replication_stats': replicator.stats,
        })

        mock_recon_cache.reset_mock()
        logger.clear()
        replicator.stats.update({
            'attempted': 30,
            'success': 25,
            'remove': 9,
            'failure': 1,

            'diff': 5,
            'diff_capped': 4,
            'empty': 7,
            'hashmatch': 8,
            'no_change': 6,
            'remote_merge': 2,
            'rsync': 3,
            'ts_repl': 10,
        })
        mock_time.return_value += 246.813576
        replicator._report_stats()
        self.maxDiff = None
        self.assertEqual(logger.get_lines_for_level('info'), [
            'Attempted to replicate 30 dbs in 246.81358 seconds (0.12155/s)',
            'Removed 9 dbs',
            '25 successes, 1 failures',
            'diff:5 diff_capped:4 empty:7 hashmatch:8 no_change:6 '
            'remote_merge:2 rsync:3 ts_repl:10',
        ])
        self.assertEqual(1, len(mock_recon_cache.mock_calls))
        self.assertEqual(mock_recon_cache.mock_calls[0][1][0], {
            'replication_time': 246.813576,
            'replication_last': mock_time.return_value,
            'replication_stats': replicator.stats,
        })

    def test_replicate_object(self):
        db_replicator.ring = FakeRingWithNodes()
        replicator = TestReplicator({})
        replicator.delete_db = self.stub_delete_db
        replicator._replicate_object('0', '/path/to/file', 'node_id')
        self.assertEqual([], self.delete_db_calls)

    def test_replicate_object_quarantine(self):
        replicator = TestReplicator({})
        self._patch(patch.object, replicator.brokerclass, 'db_file',
                    '/a/b/c/d/e/hey')
        self._patch(patch.object, replicator.brokerclass,
                    'get_repl_missing_table', True)

        def mock_renamer(was, new, fsync=False, cause_colision=False):
            if cause_colision and '-' not in new:
                raise OSError(errno.EEXIST, "File already exists")
            self.assertEqual('/a/b/c/d/e', was)
            if '-' in new:
                self.assertTrue(
                    new.startswith('/a/quarantined/containers/e-'))
            else:
                self.assertEqual('/a/quarantined/containers/e', new)

        def mock_renamer_error(was, new, fsync):
            return mock_renamer(was, new, fsync, cause_colision=True)
        with patch.object(db_replicator, 'renamer', mock_renamer):
            replicator._replicate_object('0', 'file', 'node_id')
        # try the double quarantine
        with patch.object(db_replicator, 'renamer', mock_renamer_error):
            replicator._replicate_object('0', 'file', 'node_id')

    def test_replicate_object_delete_because_deleted(self):
        replicator = TestReplicator({})
        try:
            replicator.delete_db = self.stub_delete_db
            replicator.brokerclass.stub_replication_info = {
                'delete_timestamp': 2, 'put_timestamp': 1}
            replicator._replicate_object('0', '/path/to/file', 'node_id')
        finally:
            replicator.brokerclass.stub_replication_info = None
        self.assertEqual(['/path/to/file'], self.delete_db_calls)

    def test_replicate_object_delete_because_not_shouldbehere(self):
        replicator = TestReplicator({})
        replicator.ring = FakeRingWithNodes().Ring('path')
        replicator.brokerclass = FakeAccountBroker
        replicator._repl_to_node = lambda *args: True
        replicator.delete_db = self.stub_delete_db
        replicator._replicate_object('0', '/path/to/file', 'node_id')
        self.assertEqual(['/path/to/file'], self.delete_db_calls)

    def test_replicate_object_with_exception(self):
        replicator = TestReplicator({})
        replicator.ring = FakeRingWithNodes().Ring('path')
        replicator.brokerclass = FakeAccountBroker
        replicator.delete_db = self.stub_delete_db
        replicator._repl_to_node = mock.Mock(side_effect=Exception())
        replicator._replicate_object('0', '/path/to/file',
                                     replicator.ring.devs[0]['id'])
        self.assertEqual(2, replicator._repl_to_node.call_count)
        # with one DriveNotMounted exception called on +1 more replica
        replicator._repl_to_node = mock.Mock(side_effect=[DriveNotMounted()])
        replicator._replicate_object('0', '/path/to/file',
                                     replicator.ring.devs[0]['id'])
        self.assertEqual(3, replicator._repl_to_node.call_count)
        # called on +1 more replica and self when *first* handoff
        replicator._repl_to_node = mock.Mock(side_effect=[DriveNotMounted()])
        replicator._replicate_object('0', '/path/to/file',
                                     replicator.ring.devs[3]['id'])
        self.assertEqual(4, replicator._repl_to_node.call_count)
        # even if it's the last handoff it works to keep 3 replicas
        # 2 primaries + 1 handoff
        replicator._repl_to_node = mock.Mock(side_effect=[DriveNotMounted()])
        replicator._replicate_object('0', '/path/to/file',
                                     replicator.ring.devs[-1]['id'])
        self.assertEqual(4, replicator._repl_to_node.call_count)
        # with two DriveNotMounted exceptions called on +2 more replica keeping
        # durability
        replicator._repl_to_node = mock.Mock(
            side_effect=[DriveNotMounted()] * 2)
        replicator._replicate_object('0', '/path/to/file',
                                     replicator.ring.devs[0]['id'])
        self.assertEqual(4, replicator._repl_to_node.call_count)

    def test_replicate_object_with_exception_run_out_of_nodes(self):
        replicator = TestReplicator({})
        replicator.ring = FakeRingWithNodes().Ring('path')
        replicator.brokerclass = FakeAccountBroker
        replicator.delete_db = self.stub_delete_db
        # all other devices are not mounted
        replicator._repl_to_node = mock.Mock(side_effect=DriveNotMounted())
        replicator._replicate_object('0', '/path/to/file',
                                     replicator.ring.devs[0]['id'])
        self.assertEqual(5, replicator._repl_to_node.call_count)

    def test_replicate_account_out_of_place(self):
        replicator = TestReplicator({}, logger=unit.FakeLogger())
        replicator.ring = FakeRingWithNodes().Ring('path')
        replicator.brokerclass = FakeAccountBroker
        replicator._repl_to_node = lambda *args: True
        replicator.delete_db = self.stub_delete_db
        # Correct node_id, wrong part
        part = replicator.ring.get_part(TEST_ACCOUNT_NAME) + 1
        node_id = replicator.ring.get_part_nodes(part)[0]['id']
        replicator._replicate_object(str(part), '/path/to/file', node_id)
        self.assertEqual(['/path/to/file'], self.delete_db_calls)
        error_msgs = replicator.logger.get_lines_for_level('error')
        expected = 'Found /path/to/file for /a%20c%20t when it should be ' \
            'on partition 0; will replicate out and remove.'
        self.assertEqual(error_msgs, [expected])

    def test_replicate_container_out_of_place(self):
        replicator = TestReplicator({}, logger=unit.FakeLogger())
        replicator.ring = FakeRingWithNodes().Ring('path')
        replicator._repl_to_node = lambda *args: True
        replicator.delete_db = self.stub_delete_db
        # Correct node_id, wrong part
        part = replicator.ring.get_part(
            TEST_ACCOUNT_NAME, TEST_CONTAINER_NAME) + 1
        node_id = replicator.ring.get_part_nodes(part)[0]['id']
        replicator._replicate_object(str(part), '/path/to/file', node_id)
        self.assertEqual(['/path/to/file'], self.delete_db_calls)
        self.assertEqual(
            replicator.logger.log_dict['error'],
            [(('Found /path/to/file for /a%20c%20t/c%20o%20n when it should '
               'be on partition 0; will replicate out and remove.',), {})])

    def test_replicate_container_out_of_place_no_node(self):
        replicator = TestReplicator({}, logger=unit.FakeLogger())
        replicator.ring = FakeRingWithSingleNode().Ring('path')
        replicator._repl_to_node = lambda *args: True

        replicator.delete_db = self.stub_delete_db
        # Correct node_id, wrong part
        part = replicator.ring.get_part(
            TEST_ACCOUNT_NAME, TEST_CONTAINER_NAME) + 1
        node_id = replicator.ring.get_part_nodes(part)[0]['id']
        replicator._replicate_object(str(part), '/path/to/file', node_id)
        self.assertEqual(['/path/to/file'], self.delete_db_calls)

        self.delete_db_calls = []

        # No nodes this time
        replicator.ring.get_part_nodes = lambda *args: []
        replicator.delete_db = self.stub_delete_db
        # Correct node_id, wrong part
        part = replicator.ring.get_part(
            TEST_ACCOUNT_NAME, TEST_CONTAINER_NAME) + 1
        replicator._replicate_object(str(part), '/path/to/file', node_id)
        self.assertEqual([], self.delete_db_calls)

    def test_replicate_object_different_region(self):
        db_replicator.ring = FakeRingWithNodes()
        replicator = TestReplicator({})
        replicator._repl_to_node = mock.Mock()
        # For node_id = 1, one replica in same region(1) and other is in a
        # different region(2). Refer: FakeRingWithNodes
        replicator._replicate_object('0', '/path/to/file', 1)
        # different_region was set True and passed to _repl_to_node()
        self.assertEqual(replicator._repl_to_node.call_args_list[0][0][-1],
                         True)
        # different_region was set False and passed to _repl_to_node()
        self.assertEqual(replicator._repl_to_node.call_args_list[1][0][-1],
                         False)

    def test_delete_db(self):
        db_replicator.lock_parent_directory = lock_parent_directory
        replicator = TestReplicator({}, logger=unit.FakeLogger())
        replicator._zero_stats()
        replicator.extract_device = lambda _: 'some_device'

        temp_dir = mkdtemp()
        try:
            temp_suf_dir = os.path.join(temp_dir, '16e')
            os.mkdir(temp_suf_dir)
            temp_hash_dir = os.path.join(temp_suf_dir,
                                         '166e33924a08ede4204871468c11e16e')
            os.mkdir(temp_hash_dir)
            temp_file = NamedTemporaryFile(dir=temp_hash_dir, delete=False)
            temp_hash_dir2 = os.path.join(temp_suf_dir,
                                          '266e33924a08ede4204871468c11e16e')
            os.mkdir(temp_hash_dir2)
            temp_file2 = NamedTemporaryFile(dir=temp_hash_dir2, delete=False)

            # sanity-checks
            self.assertTrue(os.path.exists(temp_dir))
            self.assertTrue(os.path.exists(temp_suf_dir))
            self.assertTrue(os.path.exists(temp_hash_dir))
            self.assertTrue(os.path.exists(temp_file.name))
            self.assertTrue(os.path.exists(temp_hash_dir2))
            self.assertTrue(os.path.exists(temp_file2.name))
            self.assertEqual(0, replicator.stats['remove'])

            temp_file.db_file = temp_file.name
            replicator.delete_db(temp_file)

            self.assertTrue(os.path.exists(temp_dir))
            self.assertTrue(os.path.exists(temp_suf_dir))
            self.assertFalse(os.path.exists(temp_hash_dir))
            self.assertFalse(os.path.exists(temp_file.name))
            self.assertTrue(os.path.exists(temp_hash_dir2))
            self.assertTrue(os.path.exists(temp_file2.name))
            self.assertEqual([(('removes.some_device',), {})],
                             replicator.logger.log_dict['increment'])
            self.assertEqual(1, replicator.stats['remove'])

            temp_file2.db_file = temp_file2.name
            replicator.delete_db(temp_file2)

            self.assertTrue(os.path.exists(temp_dir))
            self.assertFalse(os.path.exists(temp_suf_dir))
            self.assertFalse(os.path.exists(temp_hash_dir))
            self.assertFalse(os.path.exists(temp_file.name))
            self.assertFalse(os.path.exists(temp_hash_dir2))
            self.assertFalse(os.path.exists(temp_file2.name))
            self.assertEqual([(('removes.some_device',), {})] * 2,
                             replicator.logger.log_dict['increment'])
            self.assertEqual(2, replicator.stats['remove'])
        finally:
            rmtree(temp_dir)

    def test_extract_device(self):
        replicator = TestReplicator({'devices': '/some/root'})
        self.assertEqual('some_device', replicator.extract_device(
            '/some/root/some_device/deeper/and/deeper'))
        self.assertEqual('UNKNOWN', replicator.extract_device(
            '/some/foo/some_device/deeper/and/deeper'))

    def test_dispatch_no_arg_pop(self):
        rpc = db_replicator.ReplicatorRpc('/', '/', FakeBroker,
                                          mount_check=False)
        with unit.mock_check_drive(isdir=True):
            response = rpc.dispatch(('a',), 'arg')
        self.assertEqual('Invalid object type', response.body)
        self.assertEqual(400, response.status_int)

    def test_dispatch_drive_not_mounted(self):
        rpc = db_replicator.ReplicatorRpc('/', '/', FakeBroker,
                                          mount_check=True)

        with unit.mock_check_drive() as mocks:
            response = rpc.dispatch(('drive', 'part', 'hash'), ['method'])
        self.assertEqual([mock.call(os.path.join('/drive'))],
                         mocks['ismount'].call_args_list)

        self.assertEqual('507 drive is not mounted', response.status)
        self.assertEqual(507, response.status_int)

    def test_dispatch_unexpected_operation_db_does_not_exist(self):
        rpc = db_replicator.ReplicatorRpc('/', '/', FakeBroker,
                                          mount_check=False)

        def mock_mkdirs(path):
            self.assertEqual('/drive/tmp', path)

        self._patch(patch.object, db_replicator, 'mkdirs', mock_mkdirs)

        with patch('swift.common.db_replicator.os',
                   new=mock.MagicMock(wraps=os)) as mock_os, \
                unit.mock_check_drive(isdir=True):
            mock_os.path.exists.return_value = False
            response = rpc.dispatch(('drive', 'part', 'hash'), ['unexpected'])

        self.assertEqual('404 Not Found', response.status)
        self.assertEqual(404, response.status_int)

    def test_dispatch_operation_unexpected(self):
        rpc = db_replicator.ReplicatorRpc('/', '/', FakeBroker,
                                          mount_check=False)

        self._patch(patch.object, db_replicator, 'mkdirs', lambda *args: True)

        def unexpected_method(broker, args):
            self.assertEqual(FakeBroker, broker.__class__)
            self.assertEqual(['arg1', 'arg2'], args)
            return 'unexpected-called'

        rpc.unexpected = unexpected_method

        with patch('swift.common.db_replicator.os',
                   new=mock.MagicMock(wraps=os)) as mock_os, \
                unit.mock_check_drive(isdir=True):
            mock_os.path.exists.return_value = True
            response = rpc.dispatch(('drive', 'part', 'hash'),
                                    ['unexpected', 'arg1', 'arg2'])
            mock_os.path.exists.assert_called_with('/part/ash/hash/hash.db')

        self.assertEqual('unexpected-called', response)

    def test_dispatch_operation_rsync_then_merge(self):
        rpc = db_replicator.ReplicatorRpc('/', '/', FakeBroker,
                                          mount_check=False)

        self._patch(patch.object, db_replicator, 'renamer', lambda *args: True)

        with patch('swift.common.db_replicator.os',
                   new=mock.MagicMock(wraps=os)) as mock_os, \
                unit.mock_check_drive(isdir=True):
            mock_os.path.exists.return_value = True
            mock_os.unlink.return_value = True
            response = rpc.dispatch(('drive', 'part', 'hash'),
                                    ['rsync_then_merge', 'arg1', ['arg2']])
            expected_calls = [call('/part/ash/hash/hash.db'),
                              call('/drive/tmp/arg1arg2')]
            self.assertEqual(mock_os.path.exists.call_args_list,
                             expected_calls)
            self.assertEqual('204 No Content', response.status)
            self.assertEqual(204, response.status_int)

    def test_dispatch_operation_complete_rsync(self):
        rpc = db_replicator.ReplicatorRpc('/', '/', FakeBroker,
                                          mount_check=False)

        self._patch(patch.object, db_replicator, 'renamer', lambda *args: True)

        with patch('swift.common.db_replicator.os',
                   new=mock.MagicMock(wraps=os)) as mock_os, \
                unit.mock_check_drive(isdir=True):
            mock_os.path.exists.side_effect = [False, True]
            response = rpc.dispatch(('drive', 'part', 'hash'),
                                    ['complete_rsync', 'arg1', ['arg2']])
            expected_calls = [call('/part/ash/hash/hash.db'),
                              call('/drive/tmp/arg1arg2')]
            self.assertEqual(mock_os.path.exists.call_args_list,
                             expected_calls)
            self.assertEqual('204 No Content', response.status)
            self.assertEqual(204, response.status_int)

    def test_rsync_then_merge_db_does_not_exist(self):
        rpc = db_replicator.ReplicatorRpc('/', '/', FakeBroker,
                                          mount_check=False)

        with patch('swift.common.db_replicator.os',
                   new=mock.MagicMock(wraps=os)) as mock_os, \
                unit.mock_check_drive(isdir=True):
            mock_os.path.exists.return_value = False
            response = rpc.rsync_then_merge('drive', '/data/db.db',
                                            ['arg1', ['arg2']])
            mock_os.path.exists.assert_called_with('/data/db.db')
            self.assertEqual('404 Not Found', response.status)
            self.assertEqual(404, response.status_int)

    def test_rsync_then_merge_old_does_not_exist(self):
        rpc = db_replicator.ReplicatorRpc('/', '/', FakeBroker,
                                          mount_check=False)

        with patch('swift.common.db_replicator.os',
                   new=mock.MagicMock(wraps=os)) as mock_os, \
                unit.mock_check_drive(isdir=True):
            mock_os.path.exists.side_effect = [True, False]
            response = rpc.rsync_then_merge('drive', '/data/db.db',
                                            ['arg1', ['arg2']])
            expected_calls = [call('/data/db.db'), call('/drive/tmp/arg1arg2')]
            self.assertEqual(mock_os.path.exists.call_args_list,
                             expected_calls)
            self.assertEqual('404 Not Found', response.status)
            self.assertEqual(404, response.status_int)

    def test_rsync_then_merge_with_objects(self):
        rpc = db_replicator.ReplicatorRpc('/', '/', FakeBroker,
                                          mount_check=False)

        def mock_renamer(old, new):
            self.assertEqual('/drive/tmp/arg1arg2', old)
            self.assertEqual('/data/arg2', new)

        self._patch(patch.object, db_replicator, 'renamer', mock_renamer)

        with patch('swift.common.db_replicator.os',
                   new=mock.MagicMock(wraps=os)) as mock_os, \
                unit.mock_check_drive(isdir=True):
            mock_os.path.exists.return_value = True
            mock_os.unlink.return_value = True
            response = rpc.rsync_then_merge('drive', '/data/db.db',
                                            ['arg1', ['arg2']])
            self.assertEqual('204 No Content', response.status)
            self.assertEqual(204, response.status_int)

    def test_complete_rsync_db_does_not_exist(self):
        rpc = db_replicator.ReplicatorRpc('/', '/', FakeBroker,
                                          mount_check=False)

        with patch('swift.common.db_replicator.os',
                   new=mock.MagicMock(wraps=os)) as mock_os, \
                unit.mock_check_drive(isdir=True):
            mock_os.path.exists.return_value = True
            response = rpc.complete_rsync('drive', '/data/db.db',
                                          ['arg1', 'arg2'])
            mock_os.path.exists.assert_called_with('/data/db.db')
            self.assertEqual('404 Not Found', response.status)
            self.assertEqual(404, response.status_int)

    def test_complete_rsync_old_file_does_not_exist(self):
        rpc = db_replicator.ReplicatorRpc('/', '/', FakeBroker,
                                          mount_check=False)

        with patch('swift.common.db_replicator.os',
                   new=mock.MagicMock(wraps=os)) as mock_os, \
                unit.mock_check_drive(isdir=True):
            mock_os.path.exists.return_value = False
            response = rpc.complete_rsync('drive', '/data/db.db',
                                          ['arg1', ['arg2']])
            expected_calls = [call('/data/db.db'), call('/drive/tmp/arg1arg2')]
            self.assertEqual(expected_calls,
                             mock_os.path.exists.call_args_list)
            self.assertEqual('404 Not Found', response.status)
            self.assertEqual(404, response.status_int)

    def test_complete_rsync_rename(self):
        rpc = db_replicator.ReplicatorRpc('/', '/', FakeBroker,
                                          mount_check=False)

        def mock_exists(path):
            if path == '/data/db.db':
                return False
            self.assertEqual('/drive/tmp/arg1arg2', path)
            return True

        def mock_renamer(old, new):
            self.assertEqual('/drive/tmp/arg1arg2', old)
            self.assertEqual('/data/arg2', new)

        self._patch(patch.object, db_replicator, 'renamer', mock_renamer)

        with patch('swift.common.db_replicator.os',
                   new=mock.MagicMock(wraps=os)) as mock_os, \
                unit.mock_check_drive(isdir=True):
            mock_os.path.exists.side_effect = [False, True]
            response = rpc.complete_rsync('drive', '/data/db.db',
                                          ['arg1', ['arg2']])
            self.assertEqual('204 No Content', response.status)
            self.assertEqual(204, response.status_int)

    def test_replicator_sync_with_broker_replication_missing_table(self):
        rpc = db_replicator.ReplicatorRpc('/', '/', FakeBroker,
                                          mount_check=False)
        rpc.logger = unit.debug_logger()
        broker = FakeBroker()
        broker.get_repl_missing_table = True

        called = []

        def mock_quarantine_db(object_file, server_type):
            called.append(True)
            self.assertEqual(broker.db_file, object_file)
            self.assertEqual(broker.db_type, server_type)

        self._patch(patch.object, db_replicator, 'quarantine_db',
                    mock_quarantine_db)

        with unit.mock_check_drive(isdir=True):
            response = rpc.sync(broker, ('remote_sync', 'hash_', 'id_',
                                         'created_at', 'put_timestamp',
                                         'delete_timestamp', 'metadata'))

        self.assertEqual('404 Not Found', response.status)
        self.assertEqual(404, response.status_int)
        self.assertEqual(called, [True])
        errors = rpc.logger.get_lines_for_level('error')
        self.assertEqual(errors,
                         ["Unable to decode remote metadata 'metadata'",
                          "Quarantining DB %s" % broker])

    def test_replicator_sync(self):
        rpc = db_replicator.ReplicatorRpc('/', '/', FakeBroker,
                                          mount_check=False)
        broker = FakeBroker()

        with unit.mock_check_drive(isdir=True):
            response = rpc.sync(broker, (
                broker.get_sync() + 1, 12345, 'id_',
                'created_at', 'put_timestamp', 'delete_timestamp',
                '{"meta1": "data1", "meta2": "data2"}'))

        self.assertEqual({'meta1': 'data1', 'meta2': 'data2'},
                         broker.metadata)
        self.assertEqual('created_at', broker.created_at)
        self.assertEqual('put_timestamp', broker.put_timestamp)
        self.assertEqual('delete_timestamp', broker.delete_timestamp)

        self.assertEqual('200 OK', response.status)
        self.assertEqual(200, response.status_int)

    def test_rsync_then_merge(self):
<<<<<<< HEAD
        rpc = db_replicator.ReplicatorRpc('/', '/', FakeBroker, False)
        rpc.rsync_then_merge('sda1', '/srv/swift/blah', ['a', ['b']])
=======
        rpc = db_replicator.ReplicatorRpc('/', '/', FakeBroker,
                                          mount_check=False)
        with unit.mock_check_drive(isdir=True):
            rpc.rsync_then_merge('sda1', '/srv/swift/blah', ('a', 'b'))
>>>>>>> 2596b3ca

    def test_merge_items(self):
        rpc = db_replicator.ReplicatorRpc('/', '/', FakeBroker,
                                          mount_check=False)
        fake_broker = FakeBroker()
        args = ('a', 'b')
        with unit.mock_check_drive(isdir=True):
            rpc.merge_items(fake_broker, args)
        self.assertEqual(fake_broker.args, args)

    def test_merge_syncs(self):
        rpc = db_replicator.ReplicatorRpc('/', '/', FakeBroker,
                                          mount_check=False)
        fake_broker = FakeBroker()
        args = ('a', 'b')
        with unit.mock_check_drive(isdir=True):
            rpc.merge_syncs(fake_broker, args)
        self.assertEqual(fake_broker.args, (args[0],))

    def test_complete_rsync_with_bad_input(self):
        drive = '/some/root'
        db_file = __file__
<<<<<<< HEAD
        args = ['old_file', ['filename']]
        rpc = db_replicator.ReplicatorRpc('/', '/', FakeBroker, False)
        resp = rpc.complete_rsync(drive, db_file, list(args))
        self.assertTrue(isinstance(resp, HTTPException))
        self.assertEqual(404, resp.status_int)
        resp = rpc.complete_rsync(drive, 'new_db_file', list(args))
=======
        args = ['old_file']
        rpc = db_replicator.ReplicatorRpc('/', '/', FakeBroker,
                                          mount_check=False)
        with unit.mock_check_drive(isdir=True):
            resp = rpc.complete_rsync(drive, db_file, args)
        self.assertTrue(isinstance(resp, HTTPException))
        self.assertEqual(404, resp.status_int)
        with unit.mock_check_drive(isdir=True):
            resp = rpc.complete_rsync(drive, 'new_db_file', args)
>>>>>>> 2596b3ca
        self.assertTrue(isinstance(resp, HTTPException))
        self.assertEqual(404, resp.status_int)

    def test_complete_rsync(self):
        drive = mkdtemp()
        args = ['old_file']
        rpc = db_replicator.ReplicatorRpc('/', '/', FakeBroker,
                                          mount_check=False)
        os.mkdir('%s/tmp' % drive)
        old_file = '%s/tmp/old_file' % drive
        new_file = '%s/new_db_file' % drive
        try:
            fp = open(old_file, 'w')
            fp.write('void')
            fp.close
            resp = rpc.complete_rsync(drive, new_file, args)
            self.assertEqual(204, resp.status_int)
        finally:
            rmtree(drive)

    @unit.with_tempdir
    def test_empty_suffix_and_hash_dirs_get_cleanedup(self, tempdir):
        datadir = os.path.join(tempdir, 'containers')
        db_path = ('450/afd/7089ab48d955ab0851fc51cc17a34afd/'
                   '7089ab48d955ab0851fc51cc17a34afd.db')
        random_file = ('1060/xyz/1234ab48d955ab0851fc51cc17a34xyz/'
                       '1234ab48d955ab0851fc51cc17a34xyz.abc')

        # trailing "/" indicates empty dir
        paths = [
            # empty part dir
            '240/',
            # empty suffix dir
            '18/aba/',
            # empty hashdir
            '1054/27e/d41d8cd98f00b204e9800998ecf8427e/',
            # database
            db_path,
            # non database file
            random_file,
        ]
        for path in paths:
            path = os.path.join(datadir, path)
            os.makedirs(os.path.dirname(path))
            if os.path.basename(path):
                # our setup requires "directories" to end in "/" (i.e. basename
                # is ''); otherwise, create an empty file
                open(path, 'w')
        # sanity
        self.assertEqual({'240', '18', '1054', '1060', '450'},
                         set(os.listdir(datadir)))
        for path in paths:
            dirpath = os.path.join(datadir, os.path.dirname(path))
            self.assertTrue(os.path.isdir(dirpath))

        node_id = 1
        results = list(db_replicator.roundrobin_datadirs([(datadir, node_id)]))
        expected = [
            ('450', os.path.join(datadir, db_path), node_id),
        ]
        self.assertEqual(results, expected)

        # all the empty leaf dirs are cleaned up
        for path in paths:
            if os.path.basename(path):
                check = self.assertTrue
            else:
                check = self.assertFalse
            dirpath = os.path.join(datadir, os.path.dirname(path))
            isdir = os.path.isdir(dirpath)
            check(isdir, '%r is%s a directory!' % (
                dirpath, '' if isdir else ' not'))

        # despite the leaves cleaned up it takes a few loops to finish it off
        self.assertEqual({'18', '1054', '1060', '450'},
                         set(os.listdir(datadir)))

        results = list(db_replicator.roundrobin_datadirs([(datadir, node_id)]))
        self.assertEqual(results, expected)
        self.assertEqual({'1054', '1060', '450'},
                         set(os.listdir(datadir)))

        results = list(db_replicator.roundrobin_datadirs([(datadir, node_id)]))
        self.assertEqual(results, expected)
        # non db file in '1060' dir is not deleted and exception is handled
        self.assertEqual({'1060', '450'},
                         set(os.listdir(datadir)))

    def test_roundrobin_datadirs(self):
        listdir_calls = []
        isdir_calls = []
        exists_calls = []
        shuffle_calls = []
        rmdir_calls = []

        def _listdir(path):
            listdir_calls.append(path)
            if not path.startswith('/srv/node/sda/containers') and \
                    not path.startswith('/srv/node/sdb/containers'):
                return []
            path = path[len('/srv/node/sdx/containers'):]
            if path == '':
                return ['123', '456', '789', '9999']
                # 456 will pretend to be a file
                # 9999 will be an empty partition with no contents
            elif path == '/123':
                return ['abc', 'def.db']  # def.db will pretend to be a file
            elif path == '/123/abc':
                # 11111111111111111111111111111abc will pretend to be a file
                return ['00000000000000000000000000000abc',
                        '11111111111111111111111111111abc']
            elif path == '/123/abc/00000000000000000000000000000abc':
                return ['00000000000000000000000000000abc.db',
                        # This other.db isn't in the right place, so should be
                        # ignored later.
                        '000000000000000000000000000other.db',
                        'weird1']  # weird1 will pretend to be a dir, if asked
            elif path == '/789':
                return ['ghi', 'jkl']  # jkl will pretend to be a file
            elif path == '/789/ghi':
                # 33333333333333333333333333333ghi will pretend to be a file
                return ['22222222222222222222222222222ghi',
                        '33333333333333333333333333333ghi']
            elif path == '/789/ghi/22222222222222222222222222222ghi':
                return ['22222222222222222222222222222ghi.db',
                        'weird2']  # weird2 will pretend to be a dir, if asked
            elif path == '9999':
                return []
            return []

        def _isdir(path):
            isdir_calls.append(path)
            if not path.startswith('/srv/node/sda/containers') and \
                    not path.startswith('/srv/node/sdb/containers'):
                return False
            path = path[len('/srv/node/sdx/containers'):]
            if path in ('/123', '/123/abc',
                        '/123/abc/00000000000000000000000000000abc',
                        '/123/abc/00000000000000000000000000000abc/weird1',
                        '/789', '/789/ghi',
                        '/789/ghi/22222222222222222222222222222ghi',
                        '/789/ghi/22222222222222222222222222222ghi/weird2',
                        '/9999'):
                return True
            return False

        def _exists(arg):
            exists_calls.append(arg)
            return True

        def _shuffle(arg):
            shuffle_calls.append(arg)

        def _rmdir(arg):
            rmdir_calls.append(arg)

        base = 'swift.common.db_replicator.'
        with mock.patch(base + 'os.listdir', _listdir), \
                mock.patch(base + 'os.path.isdir', _isdir), \
                mock.patch(base + 'os.path.exists', _exists), \
                mock.patch(base + 'random.shuffle', _shuffle), \
                mock.patch(base + 'os.rmdir', _rmdir):

            datadirs = [('/srv/node/sda/containers', 1),
                        ('/srv/node/sdb/containers', 2)]
            results = list(db_replicator.roundrobin_datadirs(datadirs))
            # The results show that the .db files are returned, the devices
            # interleaved.
            self.assertEqual(results, [
                ('123', '/srv/node/sda/containers/123/abc/'
                        '00000000000000000000000000000abc/'
                        '00000000000000000000000000000abc.db', 1),
                ('123', '/srv/node/sdb/containers/123/abc/'
                        '00000000000000000000000000000abc/'
                        '00000000000000000000000000000abc.db', 2),
                ('789', '/srv/node/sda/containers/789/ghi/'
                        '22222222222222222222222222222ghi/'
                        '22222222222222222222222222222ghi.db', 1),
                ('789', '/srv/node/sdb/containers/789/ghi/'
                        '22222222222222222222222222222ghi/'
                        '22222222222222222222222222222ghi.db', 2)])
            # The listdir calls show that we only listdir the dirs
            self.assertEqual(listdir_calls, [
                '/srv/node/sda/containers',
                '/srv/node/sda/containers/123',
                '/srv/node/sda/containers/123/abc',
                '/srv/node/sdb/containers',
                '/srv/node/sdb/containers/123',
                '/srv/node/sdb/containers/123/abc',
                '/srv/node/sda/containers/789',
                '/srv/node/sda/containers/789/ghi',
                '/srv/node/sdb/containers/789',
                '/srv/node/sdb/containers/789/ghi',
                '/srv/node/sda/containers/9999',
                '/srv/node/sdb/containers/9999'])
            # The isdir calls show that we did ask about the things pretending
            # to be files at various levels.
            self.assertEqual(isdir_calls, [
                '/srv/node/sda/containers/123',
                '/srv/node/sda/containers/123/abc',
                ('/srv/node/sda/containers/123/abc/'
                 '00000000000000000000000000000abc'),
                '/srv/node/sdb/containers/123',
                '/srv/node/sdb/containers/123/abc',
                ('/srv/node/sdb/containers/123/abc/'
                 '00000000000000000000000000000abc'),
                ('/srv/node/sda/containers/123/abc/'
                 '11111111111111111111111111111abc'),
                '/srv/node/sda/containers/123/def.db',
                '/srv/node/sda/containers/456',
                '/srv/node/sda/containers/789',
                '/srv/node/sda/containers/789/ghi',
                ('/srv/node/sda/containers/789/ghi/'
                 '22222222222222222222222222222ghi'),
                ('/srv/node/sdb/containers/123/abc/'
                 '11111111111111111111111111111abc'),
                '/srv/node/sdb/containers/123/def.db',
                '/srv/node/sdb/containers/456',
                '/srv/node/sdb/containers/789',
                '/srv/node/sdb/containers/789/ghi',
                ('/srv/node/sdb/containers/789/ghi/'
                 '22222222222222222222222222222ghi'),
                ('/srv/node/sda/containers/789/ghi/'
                 '33333333333333333333333333333ghi'),
                '/srv/node/sda/containers/789/jkl',
                '/srv/node/sda/containers/9999',
                ('/srv/node/sdb/containers/789/ghi/'
                 '33333333333333333333333333333ghi'),
                '/srv/node/sdb/containers/789/jkl',
                '/srv/node/sdb/containers/9999'])
            # The exists calls are the .db files we looked for as we walked the
            # structure.
            self.assertEqual(exists_calls, [
                ('/srv/node/sda/containers/123/abc/'
                 '00000000000000000000000000000abc/'
                 '00000000000000000000000000000abc.db'),
                ('/srv/node/sdb/containers/123/abc/'
                 '00000000000000000000000000000abc/'
                 '00000000000000000000000000000abc.db'),
                ('/srv/node/sda/containers/789/ghi/'
                 '22222222222222222222222222222ghi/'
                 '22222222222222222222222222222ghi.db'),
                ('/srv/node/sdb/containers/789/ghi/'
                 '22222222222222222222222222222ghi/'
                 '22222222222222222222222222222ghi.db')])
            # Shows that we called shuffle twice, once for each device.
            self.assertEqual(
                shuffle_calls, [['123', '456', '789', '9999'],
                                ['123', '456', '789', '9999']])

            # Shows that we called removed the two empty partition directories.
            self.assertEqual(
                rmdir_calls, ['/srv/node/sda/containers/9999',
                              '/srv/node/sdb/containers/9999'])

    @mock.patch("swift.common.db_replicator.ReplConnection", mock.Mock())
    def test_http_connect(self):
        node = "node"
        partition = "partition"
        db_file = __file__
        replicator = TestReplicator({})
        replicator._http_connect(node, partition, db_file)
        expected_hsh = os.path.basename(db_file).split('.', 1)[0]
        expected_hsh = expected_hsh.split('_', 1)[0]
        db_replicator.ReplConnection.assert_has_calls([
            mock.call(node, partition, expected_hsh, replicator.logger)])


class TestReplToNode(unittest.TestCase):
    def setUp(self):
        db_replicator.ring = FakeRing()
        self.delete_db_calls = []
        self.broker = FakeBroker()
        self.replicator = TestReplicator({'per_diff': 10})
        self.fake_node = {'ip': '127.0.0.1', 'device': 'sda1', 'port': 1000}
        self.fake_info = {'id': 'a', 'point': -1, 'max_row': 20, 'hash': 'b',
                          'created_at': 100, 'put_timestamp': 0,
                          'delete_timestamp': 0, 'count': 0,
                          'metadata': json.dumps({
                              'Test': ('Value', normalize_timestamp(1))})}
        self.replicator.logger = mock.Mock()
        self.replicator._rsync_db = mock.Mock(return_value=True)
        self.replicator._usync_db = mock.Mock(return_value=True)
        self.http = ReplHttp('{"id": 3, "point": -1}')
        self.replicator._http_connect = lambda *args: self.http

    def test_repl_to_node_usync_success(self):
        rinfo = {"id": 3, "point": -1, "max_row": 10, "hash": "c"}
        self.http = ReplHttp(json.dumps(rinfo))
        local_sync = self.broker.get_sync()
        self.assertEqual(self.replicator._repl_to_node(
            self.fake_node, self.broker, '0', self.fake_info), True)
        self.replicator._usync_db.assert_has_calls([
            mock.call(max(rinfo['point'], local_sync), self.broker,
                      self.http, rinfo['id'], self.fake_info['id'])
        ])

    def test_repl_to_node_rsync_success(self):
        rinfo = {"id": 3, "point": -1, "max_row": 9, "hash": "c"}
        self.http = ReplHttp(json.dumps(rinfo))
        self.broker.get_sync()
        self.assertEqual(self.replicator._repl_to_node(
            self.fake_node, self.broker, '0', self.fake_info), True)
        self.replicator.logger.increment.assert_has_calls([
            mock.call.increment('remote_merges')
        ])
        self.replicator._rsync_db.assert_has_calls([
            mock.call(self.broker, self.fake_node, self.http,
                      self.fake_info['id'],
                      replicate_method='rsync_then_merge',
                      replicate_timeout=(self.fake_info['count'] / 2000),
                      different_region=False)
        ])

    def test_repl_to_node_already_in_sync(self):
        rinfo = {"id": 3, "point": -1, "max_row": 20, "hash": "b"}
        self.http = ReplHttp(json.dumps(rinfo))
        self.broker.get_sync()
        self.assertEqual(self.replicator._repl_to_node(
            self.fake_node, self.broker, '0', self.fake_info), True)
        self.assertEqual(self.replicator._rsync_db.call_count, 0)
        self.assertEqual(self.replicator._usync_db.call_count, 0)

    def test_repl_to_node_metadata_update(self):
        now = Timestamp(time.time()).internal
        rmetadata = {"X-Container-Sysmeta-Test": ("XYZ", now)}
        rinfo = {"id": 3, "point": -1, "max_row": 20, "hash": "b",
                 "metadata": json.dumps(rmetadata)}
        self.http = ReplHttp(json.dumps(rinfo))
        self.broker.get_sync()
        self.assertEqual(self.replicator._repl_to_node(
            self.fake_node, self.broker, '0', self.fake_info), True)
        metadata = self.broker.metadata
        self.assertEqual({}, metadata)

    def test_repl_to_node_not_found(self):
        self.http = ReplHttp('{"id": 3, "point": -1}', set_status=404)
        self.assertEqual(self.replicator._repl_to_node(
            self.fake_node, self.broker, '0', self.fake_info, False), True)
        self.replicator.logger.increment.assert_has_calls([
            mock.call.increment('rsyncs')
        ])
        self.replicator._rsync_db.assert_has_calls([
            mock.call(self.broker, self.fake_node, self.http,
                      self.fake_info['id'], different_region=False)
        ])

    def test_repl_to_node_drive_not_mounted(self):
        self.http = ReplHttp('{"id": 3, "point": -1}', set_status=507)

        self.assertRaises(DriveNotMounted, self.replicator._repl_to_node,
                          self.fake_node, FakeBroker(), '0', self.fake_info)

    def test_repl_to_node_300_status(self):
        self.http = ReplHttp('{"id": 3, "point": -1}', set_status=300)

        self.assertIsNone(self.replicator._repl_to_node(
            self.fake_node, FakeBroker(), '0', self.fake_info))

    def test_repl_to_node_not_response(self):
        self.http = mock.Mock(replicate=mock.Mock(return_value=None))
        self.assertEqual(self.replicator._repl_to_node(
            self.fake_node, FakeBroker(), '0', self.fake_info), False)

    def test_repl_to_node_small_container_always_usync(self):
        # Tests that a small container that is > 50% out of sync will
        # still use usync.
        rinfo = {"id": 3, "point": -1, "hash": "c"}

        # Turn per_diff back to swift's default.
        self.replicator.per_diff = 1000
        for r, l in ((5, 20), (40, 100), (450, 1000), (550, 1500)):
            rinfo['max_row'] = r
            self.fake_info['max_row'] = l
            self.replicator._usync_db = mock.Mock(return_value=True)
            self.http = ReplHttp(json.dumps(rinfo))
            local_sync = self.broker.get_sync()
            self.assertEqual(self.replicator._repl_to_node(
                self.fake_node, self.broker, '0', self.fake_info), True)
            self.replicator._usync_db.assert_has_calls([
                mock.call(max(rinfo['point'], local_sync), self.broker,
                          self.http, rinfo['id'], self.fake_info['id'])
            ])


class FakeHTTPResponse(object):

    def __init__(self, resp):
        self.resp = resp

    @property
    def status(self):
        return self.resp.status_int

    @property
    def data(self):
        return self.resp.body


def attach_fake_replication_rpc(rpc, replicate_hook=None):
    class FakeReplConnection(object):

        def __init__(self, node, partition, hash_, logger):
            self.logger = logger
            self.node = node
            self.partition = partition
            self.path = '/%s/%s/%s' % (node['device'], partition, hash_)
            self.host = node['replication_ip']

        def replicate(self, op, *sync_args):
            print('REPLICATE: %s, %s, %r' % (self.path, op, sync_args))
            replicate_args = self.path.lstrip('/').split('/')
            args = [op] + list(sync_args)
            with unit.mock_check_drive(isdir=not rpc.mount_check,
                                       ismount=rpc.mount_check):
                swob_response = rpc.dispatch(replicate_args, args)
            resp = FakeHTTPResponse(swob_response)
            if replicate_hook:
                replicate_hook(op, *sync_args)
            return resp

    return FakeReplConnection


class ExampleReplicator(db_replicator.Replicator):
    server_type = 'fake'
    brokerclass = ExampleBroker
    datadir = 'fake'
    default_port = 1000


class TestReplicatorSync(unittest.TestCase):

    # override in subclass
    backend = ExampleReplicator.brokerclass
    datadir = ExampleReplicator.datadir
    replicator_daemon = ExampleReplicator
    replicator_rpc = db_replicator.ReplicatorRpc

    def setUp(self):
        self.root = mkdtemp()
        self.rpc = self.replicator_rpc(
            self.root, self.datadir, self.backend, mount_check=False,
            logger=unit.debug_logger())
        FakeReplConnection = attach_fake_replication_rpc(self.rpc)
        self._orig_ReplConnection = db_replicator.ReplConnection
        db_replicator.ReplConnection = FakeReplConnection
        self._orig_Ring = db_replicator.ring.Ring
        self._ring = unit.FakeRing()
        db_replicator.ring.Ring = lambda *args, **kwargs: self._get_ring()
        self.logger = unit.debug_logger()

    def tearDown(self):
        db_replicator.ReplConnection = self._orig_ReplConnection
        db_replicator.ring.Ring = self._orig_Ring
        rmtree(self.root)

    def _get_ring(self):
        return self._ring

    def _get_broker(self, account, container=None, node_index=0):
        hash_ = hash_path(account, container)
        part, nodes = self._ring.get_nodes(account, container)
        drive = nodes[node_index]['device']
        db_path = os.path.join(self.root, drive,
                               storage_directory(self.datadir, part, hash_),
                               hash_ + '.db')
        return self.backend(db_path, account=account, container=container)

    def _get_broker_part_node(self, broker):
        part, nodes = self._ring.get_nodes(broker.account, broker.container)
        storage_dir = broker.db_file[len(self.root):].lstrip(os.path.sep)
        broker_device = storage_dir.split(os.path.sep, 1)[0]
        for node in nodes:
            if node['device'] == broker_device:
                return part, node

    def _get_daemon(self, node, conf_updates):
        conf = {
            'devices': self.root,
            'recon_cache_path': self.root,
            'mount_check': 'false',
            'bind_port': node['replication_port'],
        }
        if conf_updates:
            conf.update(conf_updates)
        return self.replicator_daemon(conf, logger=self.logger)

    def _run_once(self, node, conf_updates=None, daemon=None):
        daemon = daemon or self._get_daemon(node, conf_updates)

        def _rsync_file(db_files, remote_file, **kwargs):
            if not isinstance(db_files, (list, tuple)):
                db_files = [db_files]
            for db_f in db_files:
                remote_server, remote_path = remote_file.split('/', 1)
                remote_path = '%s%s' % (remote_path, os.path.basename(db_f))
                dest_path = os.path.join(self.root, remote_path)
                copy(db_f, dest_path)
            return True
        daemon._rsync_file = _rsync_file
        with mock.patch('swift.common.db_replicator.whataremyips',
                        new=lambda *a, **kw: [node['replication_ip']]), \
                unit.mock_check_drive(isdir=not daemon.mount_check,
                                      ismount=daemon.mount_check):
            daemon.run_once()
        return daemon

    def test_local_ids(self):
        for drive in ('sda', 'sdb', 'sdd'):
            os.makedirs(os.path.join(self.root, drive, self.datadir))
        for node in self._ring.devs:
            daemon = self._run_once(node)
            if node['device'] == 'sdc':
                self.assertEqual(daemon._local_device_ids, set())
            else:
                self.assertEqual(daemon._local_device_ids,
                                 set([node['id']]))

    def test_clean_up_after_deleted_brokers(self):
        broker = self._get_broker('a', 'c', node_index=0)
        part, node = self._get_broker_part_node(broker)
        part = str(part)
        daemon = self._run_once(node)
        # create a super old broker and delete it!
        forever_ago = time.time() - daemon.reclaim_age
        put_timestamp = normalize_timestamp(forever_ago - 2)
        delete_timestamp = normalize_timestamp(forever_ago - 1)
        broker.initialize(put_timestamp)
        broker.delete_db(delete_timestamp)
        # if we have a container broker make sure it's reported
        if hasattr(broker, 'reported'):
            info = broker.get_info()
            broker.reported(info['put_timestamp'],
                            info['delete_timestamp'],
                            info['object_count'],
                            info['bytes_used'])
        info = broker.get_replication_info()
        self.assertTrue(daemon.report_up_to_date(info))
        # we have a part dir
        part_root = os.path.join(self.root, node['device'], self.datadir)
        parts = os.listdir(part_root)
        self.assertEqual([part], parts)
        # with a single suffix
        suff = os.listdir(os.path.join(part_root, part))
        self.assertEqual(1, len(suff))
        # running replicator will remove the deleted db
        daemon = self._run_once(node, daemon=daemon)
        self.assertEqual(1, daemon.stats['remove'])
        # we still have a part dir (but it's empty)
        suff = os.listdir(os.path.join(part_root, part))
        self.assertEqual(0, len(suff))
        # run it again and there's nothing to do...
        daemon = self._run_once(node, daemon=daemon)
        self.assertEqual(0, daemon.stats['attempted'])
        # but empty part dir is cleaned up!
        parts = os.listdir(part_root)
        self.assertEqual(0, len(parts))

    def test_rsync_then_merge(self):
        # setup current db (and broker)
        broker = self._get_broker('a', 'c', node_index=0)
        part, node = self._get_broker_part_node(broker)
        part = str(part)
        put_timestamp = normalize_timestamp(time.time())
        broker.initialize(put_timestamp)
        put_metadata = {'example-meta': ['bah', put_timestamp]}
        broker.update_metadata(put_metadata)

        # sanity (re-open, and the db keeps the metadata)
        broker = self._get_broker('a', 'c', node_index=0)
        self.assertEqual(put_metadata, broker.metadata)

        # create rsynced db in tmp dir
        obj_hash = hash_path('a', 'c')
        rsynced_db_broker = self.backend(
            os.path.join(self.root, node['device'], 'tmp', obj_hash + '.db'),
            account='a', container='b')
        rsynced_db_broker.initialize(put_timestamp)

        # do rysnc_then_merge
        rpc = db_replicator.ReplicatorRpc(
            self.root, self.datadir, self.backend, False)
        response = rpc.dispatch((node['device'], part, obj_hash),
                                ['rsync_then_merge', obj_hash + '.db'])
        # sanity
        self.assertEqual('204 No Content', response.status)
        self.assertEqual(204, response.status_int)

        # re-open the db
        broker = self._get_broker('a', 'c', node_index=0)
        # keep the metadata in existing db
        self.assertEqual(put_metadata, broker.metadata)

    def test_replicator_sync(self):
        # setup current db (and broker)
        broker = self._get_broker('a', 'c', node_index=0)
        part, node = self._get_broker_part_node(broker)
        part = str(part)
        put_timestamp = normalize_timestamp(time.time())
        broker.initialize(put_timestamp)
        put_metadata = {'example-meta': ['bah', put_timestamp]}
        sync_local_metadata = {
            "meta1": ["data1", put_timestamp],
            "meta2": ["data2", put_timestamp]}
        broker.update_metadata(put_metadata)

        # sanity (re-open, and the db keeps the metadata)
        broker = self._get_broker('a', 'c', node_index=0)
        self.assertEqual(put_metadata, broker.metadata)

        # do rysnc_then_merge
        rpc = db_replicator.ReplicatorRpc(
            self.root, self.datadir, ExampleBroker, False)
        response = rpc.sync(
            broker, (broker.get_sync('id_') + 1, 12345, 'id_',
                     put_timestamp, put_timestamp, '0',
                     json.dumps(sync_local_metadata)))
        # sanity
        self.assertEqual('200 OK', response.status)
        self.assertEqual(200, response.status_int)

        # re-open the db
        broker = self._get_broker('a', 'c', node_index=0)
        # keep the both metadata in existing db and local db
        expected = put_metadata.copy()
        expected.update(sync_local_metadata)
        self.assertEqual(expected, broker.metadata)


if __name__ == '__main__':
    unittest.main()<|MERGE_RESOLUTION|>--- conflicted
+++ resolved
@@ -1139,15 +1139,10 @@
         self.assertEqual(200, response.status_int)
 
     def test_rsync_then_merge(self):
-<<<<<<< HEAD
-        rpc = db_replicator.ReplicatorRpc('/', '/', FakeBroker, False)
-        rpc.rsync_then_merge('sda1', '/srv/swift/blah', ['a', ['b']])
-=======
         rpc = db_replicator.ReplicatorRpc('/', '/', FakeBroker,
                                           mount_check=False)
         with unit.mock_check_drive(isdir=True):
-            rpc.rsync_then_merge('sda1', '/srv/swift/blah', ('a', 'b'))
->>>>>>> 2596b3ca
+            rpc.rsync_then_merge('sda1', '/srv/swift/blah', ['a', ['b']])
 
     def test_merge_items(self):
         rpc = db_replicator.ReplicatorRpc('/', '/', FakeBroker,
@@ -1170,24 +1165,15 @@
     def test_complete_rsync_with_bad_input(self):
         drive = '/some/root'
         db_file = __file__
-<<<<<<< HEAD
         args = ['old_file', ['filename']]
-        rpc = db_replicator.ReplicatorRpc('/', '/', FakeBroker, False)
-        resp = rpc.complete_rsync(drive, db_file, list(args))
-        self.assertTrue(isinstance(resp, HTTPException))
-        self.assertEqual(404, resp.status_int)
-        resp = rpc.complete_rsync(drive, 'new_db_file', list(args))
-=======
-        args = ['old_file']
         rpc = db_replicator.ReplicatorRpc('/', '/', FakeBroker,
                                           mount_check=False)
         with unit.mock_check_drive(isdir=True):
-            resp = rpc.complete_rsync(drive, db_file, args)
+            resp = rpc.complete_rsync(drive, db_file, list(args))
         self.assertTrue(isinstance(resp, HTTPException))
         self.assertEqual(404, resp.status_int)
         with unit.mock_check_drive(isdir=True):
-            resp = rpc.complete_rsync(drive, 'new_db_file', args)
->>>>>>> 2596b3ca
+            resp = rpc.complete_rsync(drive, 'new_db_file', list(args))
         self.assertTrue(isinstance(resp, HTTPException))
         self.assertEqual(404, resp.status_int)
 
