# Copyright (c) 2010-2012 OpenStack Foundation
#
# Licensed under the Apache License, Version 2.0 (the "License");
# you may not use this file except in compliance with the License.
# You may obtain a copy of the License at
#
#    http://www.apache.org/licenses/LICENSE-2.0
#
# Unless required by applicable law or agreed to in writing, software
# distributed under the License is distributed on an "AS IS" BASIS,
# WITHOUT WARRANTIES OR CONDITIONS OF ANY KIND, either express or
# implied.
# See the License for the specific language governing permissions and
# limitations under the License.

# NOTE: swift_conn
# You'll see swift_conn passed around a few places in this file. This is the
# source bufferedhttp connection of whatever it is attached to.
#   It is used when early termination of reading from the connection should
# happen, such as when a range request is satisfied but there's still more the
# source connection would like to send. To prevent having to read all the data
# that could be left, the source connection can be .close() and then reads
# commence to empty out any buffers.
#   These shenanigans are to ensure all related objects can be garbage
# collected. We've seen objects hang around forever otherwise.

import six
from six.moves.urllib.parse import unquote, quote

import collections
import itertools
import json
import time
import math
import random
from hashlib import md5
from swift import gettext_ as _

from greenlet import GreenletExit
from eventlet import GreenPile
from eventlet.queue import Queue
from eventlet.timeout import Timeout

from swift.common.utils import (
    clean_content_type, config_true_value, ContextPool, csv_append,
    GreenAsyncPile, GreenthreadSafeIterator, Timestamp,
    normalize_delete_at_timestamp, public, get_expirer_container,
    document_iters_to_http_response_body, parse_content_range,
    quorum_size, reiterate, close_if_possible)
from swift.common.bufferedhttp import http_connect
from swift.common.constraints import check_metadata, check_object_creation, \
    check_copy_from_header, check_destination_header, \
    check_account_format
from swift.common import constraints
from swift.common.exceptions import ChunkReadTimeout, \
    ChunkWriteTimeout, ConnectionTimeout, ResponseTimeout, \
    InsufficientStorage, FooterNotSupported, MultiphasePUTNotSupported, \
    PutterConnectError, ChunkReadError
from swift.common.header_key_dict import HeaderKeyDict
from swift.common.http import (
    is_informational, is_success, is_client_error, is_server_error,
    is_redirection, HTTP_CONTINUE, HTTP_CREATED, HTTP_MULTIPLE_CHOICES,
    HTTP_INTERNAL_SERVER_ERROR, HTTP_SERVICE_UNAVAILABLE,
    HTTP_INSUFFICIENT_STORAGE, HTTP_PRECONDITION_FAILED, HTTP_CONFLICT,
    HTTP_REQUESTED_RANGE_NOT_SATISFIABLE)
from swift.common.storage_policy import (POLICIES, REPL_POLICY, EC_POLICY,
                                         ECDriverError, PolicyError)
from swift.proxy.controllers.base import Controller, delay_denial, \
    cors_validation, ResumingGetter
from swift.common.swob import HTTPAccepted, HTTPBadRequest, HTTPNotFound, \
    HTTPPreconditionFailed, HTTPRequestEntityTooLarge, HTTPRequestTimeout, \
    HTTPServerError, HTTPServiceUnavailable, Request, \
    HTTPClientDisconnect, HTTPUnprocessableEntity, Response, HTTPException, \
    HTTPRequestedRangeNotSatisfiable, Range, HTTPInternalServerError
from swift.common.request_helpers import is_sys_or_user_meta, is_sys_meta, \
    remove_items, copy_header_subset, update_content_type, \
    is_object_transient_sysmeta


def copy_headers_into(from_r, to_r):
    """
    Will copy desired headers from from_r to to_r
    :params from_r: a swob Request or Response
    :params to_r: a swob Request or Response
    """
    pass_headers = ['x-delete-at']
    for k, v in from_r.headers.items():
        if (is_sys_or_user_meta('object', k) or
                is_object_transient_sysmeta(k) or
                k.lower() in pass_headers):
            to_r.headers[k] = v


def check_content_type(req):
    if not req.environ.get('swift.content_type_overridden') and \
            ';' in req.headers.get('content-type', ''):
        for param in req.headers['content-type'].split(';')[1:]:
            if param.lstrip().startswith('swift_'):
                return HTTPBadRequest("Invalid Content-Type, "
                                      "swift_* is not a valid parameter name.")
    return None


class ObjectControllerRouter(object):

    policy_type_to_controller_map = {}

    @classmethod
    def register(cls, policy_type):
        """
        Decorator for Storage Policy implemenations to register
        their ObjectController implementations.

        This also fills in a policy_type attribute on the class.
        """
        def register_wrapper(controller_cls):
            if policy_type in cls.policy_type_to_controller_map:
                raise PolicyError(
                    '%r is already registered for the policy_type %r' % (
                        cls.policy_type_to_controller_map[policy_type],
                        policy_type))
            cls.policy_type_to_controller_map[policy_type] = controller_cls
            controller_cls.policy_type = policy_type
            return controller_cls
        return register_wrapper

    def __init__(self):
        self.policy_to_controller_cls = {}
        for policy in POLICIES:
            self.policy_to_controller_cls[policy] = \
                self.policy_type_to_controller_map[policy.policy_type]

    def __getitem__(self, policy):
        return self.policy_to_controller_cls[policy]


class BaseObjectController(Controller):
    """Base WSGI controller for object requests."""
    server_type = 'Object'

    def __init__(self, app, account_name, container_name, object_name,
                 **kwargs):
        Controller.__init__(self, app)
        self.account_name = unquote(account_name)
        self.container_name = unquote(container_name)
        self.object_name = unquote(object_name)

    def iter_nodes_local_first(self, ring, partition):
        """
        Yields nodes for a ring partition.

        If the 'write_affinity' setting is non-empty, then this will yield N
        local nodes (as defined by the write_affinity setting) first, then the
        rest of the nodes as normal. It is a re-ordering of the nodes such
        that the local ones come first; no node is omitted. The effect is
        that the request will be serviced by local object servers first, but
        nonlocal ones will be employed if not enough local ones are available.

        :param ring: ring to get nodes from
        :param partition: ring partition to yield nodes for
        """

        is_local = self.app.write_affinity_is_local_fn
        if is_local is None:
            return self.app.iter_nodes(ring, partition)

        primary_nodes = ring.get_part_nodes(partition)
        num_locals = self.app.write_affinity_node_count(len(primary_nodes))

        all_nodes = itertools.chain(primary_nodes,
                                    ring.get_more_nodes(partition))
        first_n_local_nodes = list(itertools.islice(
            six.moves.filter(is_local, all_nodes), num_locals))

        # refresh it; it moved when we computed first_n_local_nodes
        all_nodes = itertools.chain(primary_nodes,
                                    ring.get_more_nodes(partition))
        local_first_node_iter = itertools.chain(
            first_n_local_nodes,
            six.moves.filter(lambda node: node not in first_n_local_nodes,
                             all_nodes))

        return self.app.iter_nodes(
            ring, partition, node_iter=local_first_node_iter)

    def GETorHEAD(self, req):
        """Handle HTTP GET or HEAD requests."""
        container_info = self.container_info(
            self.account_name, self.container_name, req)
        req.acl = container_info['read_acl']
        # pass the policy index to storage nodes via req header
        policy_index = req.headers.get('X-Backend-Storage-Policy-Index',
                                       container_info['storage_policy'])
        policy = POLICIES.get_by_index(policy_index)
        obj_ring = self.app.get_object_ring(policy_index)
        req.headers['X-Backend-Storage-Policy-Index'] = policy_index
        if 'swift.authorize' in req.environ:
            aresp = req.environ['swift.authorize'](req)
            if aresp:
                return aresp
        partition = obj_ring.get_part(
            self.account_name, self.container_name, self.object_name)
        node_iter = self.app.iter_nodes(obj_ring, partition)

        resp = self._reroute(policy)._get_or_head_response(
            req, node_iter, partition, policy)

        if ';' in resp.headers.get('content-type', ''):
            resp.content_type = clean_content_type(
                resp.headers['content-type'])
        return resp

    @public
    @cors_validation
    @delay_denial
    def GET(self, req):
        """Handler for HTTP GET requests."""
        return self.GETorHEAD(req)

    @public
    @cors_validation
    @delay_denial
    def HEAD(self, req):
        """Handler for HTTP HEAD requests."""
        return self.GETorHEAD(req)

    @public
    @cors_validation
    @delay_denial
    def POST(self, req):
        """HTTP POST request handler."""
        if self.app.object_post_as_copy:
            req.method = 'PUT'
            req.path_info = '/v1/%s/%s/%s' % (
                self.account_name, self.container_name, self.object_name)
            req.headers['Content-Length'] = 0
            req.headers['X-Copy-From'] = quote('/%s/%s' % (self.container_name,
                                               self.object_name))
            req.environ['swift.post_as_copy'] = True
            req.environ['swift_versioned_copy'] = True
            resp = self.PUT(req)
            # Older editions returned 202 Accepted on object POSTs, so we'll
            # convert any 201 Created responses to that for compatibility with
            # picky clients.
            if resp.status_int != HTTP_CREATED:
                return resp
            return HTTPAccepted(request=req)
        else:
            error_response = check_metadata(req, 'object')
            if error_response:
                return error_response
            container_info = self.container_info(
                self.account_name, self.container_name, req)
            container_partition = container_info['partition']
            containers = container_info['nodes']
            req.acl = container_info['write_acl']
            if 'swift.authorize' in req.environ:
                aresp = req.environ['swift.authorize'](req)
                if aresp:
                    return aresp
            if not containers:
                return HTTPNotFound(request=req)

            req, delete_at_container, delete_at_part, \
                delete_at_nodes = self._config_obj_expiration(req)

            # pass the policy index to storage nodes via req header
            policy_index = req.headers.get('X-Backend-Storage-Policy-Index',
                                           container_info['storage_policy'])
            obj_ring = self.app.get_object_ring(policy_index)
            req.headers['X-Backend-Storage-Policy-Index'] = policy_index
            partition, nodes = obj_ring.get_nodes(
                self.account_name, self.container_name, self.object_name)

            req.headers['X-Timestamp'] = Timestamp(time.time()).internal

            headers = self._backend_requests(
                req, len(nodes), container_partition, containers,
                delete_at_container, delete_at_part, delete_at_nodes)
            return self._post_object(req, obj_ring, partition, headers)

    def _backend_requests(self, req, n_outgoing,
                          container_partition, containers,
                          delete_at_container=None, delete_at_partition=None,
                          delete_at_nodes=None):
        policy_index = req.headers['X-Backend-Storage-Policy-Index']
        policy = POLICIES.get_by_index(policy_index)
        headers = [self.generate_request_headers(req, additional=req.headers)
                   for _junk in range(n_outgoing)]

        def set_container_update(index, container):
            headers[index]['X-Container-Partition'] = container_partition
            headers[index]['X-Container-Host'] = csv_append(
                headers[index].get('X-Container-Host'),
                '%(ip)s:%(port)s' % container)
            headers[index]['X-Container-Device'] = csv_append(
                headers[index].get('X-Container-Device'),
                container['device'])

        for i, container in enumerate(containers):
            i = i % len(headers)
            set_container_update(i, container)

        # if # of container_updates is not enough against # of replicas
        # (or fragments). Fill them like as pigeon hole problem.
        # TODO?: apply these to X-Delete-At-Container?
        n_updates_needed = min(policy.quorum + 1, n_outgoing)
        container_iter = itertools.cycle(containers)
        existing_updates = len(containers)
        while existing_updates < n_updates_needed:
            set_container_update(existing_updates, next(container_iter))
            existing_updates += 1

        for i, node in enumerate(delete_at_nodes or []):
            i = i % len(headers)

            headers[i]['X-Delete-At-Container'] = delete_at_container
            headers[i]['X-Delete-At-Partition'] = delete_at_partition
            headers[i]['X-Delete-At-Host'] = csv_append(
                headers[i].get('X-Delete-At-Host'),
                '%(ip)s:%(port)s' % node)
            headers[i]['X-Delete-At-Device'] = csv_append(
                headers[i].get('X-Delete-At-Device'),
                node['device'])

        return headers

    def _get_conn_response(self, conn, req, logger_thread_locals,
                           final_phase, **kwargs):
        self.app.logger.thread_locals = logger_thread_locals
        try:
            resp = conn.await_response(self.app.node_timeout, not final_phase)
        except (Exception, Timeout):
            resp = None
            if final_phase:
                status_type = 'final'
            else:
                status_type = 'commit'
            self.app.exception_occurred(
                conn.node, _('Object'),
                _('Trying to get %s status of PUT to %s') % (
                    status_type, req.path))
        return (conn, resp)

    def _have_adequate_put_responses(self, statuses, num_nodes, min_responses):
        """
        Test for sufficient PUT responses from backend nodes to proceed with
        PUT handling.

        :param statuses: a list of response statuses.
        :param num_nodes: number of backend nodes to which PUT requests may be
                          issued.
        :param min_responses: (optional) minimum number of nodes required to
                              have responded with satisfactory status code.
        :return: True if sufficient backend responses have returned a
                 satisfactory status code.
        """
        raise NotImplementedError

    def _get_put_responses(self, req, putters, num_nodes, final_phase=True,
                           min_responses=None):
        """
        Collect object responses to a PUT request and determine if a
        satisfactory number of nodes have returned success.  Returns
        lists of accumulated status codes, reasons, bodies and etags.

        :param req: the request
        :param putters: list of putters for the request
        :param num_nodes: number of nodes involved
        :param final_phase: boolean indicating if this is the last phase
        :param min_responses: minimum needed when not requiring quorum
        :return: a tuple of lists of status codes, reasons, bodies and etags.
                 The list of bodies and etags is only populated for the final
                 phase of a PUT transaction.
        """
        statuses = []
        reasons = []
        bodies = []
        etags = set()

        pile = GreenAsyncPile(len(putters))
        for putter in putters:
            # sanity check
            if putter.failed:
                continue
            pile.spawn(self._get_conn_response, putter, req,
                       self.app.logger.thread_locals, final_phase=final_phase)

        def _handle_response(putter, response):
            statuses.append(response.status)
            reasons.append(response.reason)
            if final_phase:
                body = response.read()
            else:
                body = ''
            bodies.append(body)
            if response.status == HTTP_INSUFFICIENT_STORAGE:
                putter.failed = True
                self.app.error_limit(putter.node,
                                     _('ERROR Insufficient Storage'))
            elif response.status >= HTTP_INTERNAL_SERVER_ERROR:
                putter.failed = True
                self.app.error_occurred(
                    putter.node,
                    _('ERROR %(status)d %(body)s From Object Server '
                      're: %(path)s') %
                    {'status': response.status,
                     'body': body[:1024], 'path': req.path})
            elif is_success(response.status):
                etags.add(response.getheader('etag').strip('"'))

        for (putter, response) in pile:
            if response:
                _handle_response(putter, response)
                if self._have_adequate_put_responses(
                        statuses, num_nodes, min_responses):
                    break

        # give any pending requests *some* chance to finish
        finished_quickly = pile.waitall(self.app.post_quorum_timeout)
        for (putter, response) in finished_quickly:
            if response:
                _handle_response(putter, response)

        if final_phase:
            while len(statuses) < num_nodes:
                statuses.append(HTTP_SERVICE_UNAVAILABLE)
                reasons.append('')
                bodies.append('')

        return statuses, reasons, bodies, etags

    def _config_obj_expiration(self, req):
        delete_at_container = None
        delete_at_part = None
        delete_at_nodes = None

        req = constraints.check_delete_headers(req)

        if 'x-delete-at' in req.headers:
            x_delete_at = int(normalize_delete_at_timestamp(
                int(req.headers['x-delete-at'])))

            req.environ.setdefault('swift.log_info', []).append(
                'x-delete-at:%s' % x_delete_at)

            delete_at_container = get_expirer_container(
                x_delete_at, self.app.expiring_objects_container_divisor,
                self.account_name, self.container_name, self.object_name)

            delete_at_part, delete_at_nodes = \
                self.app.container_ring.get_nodes(
                    self.app.expiring_objects_account, delete_at_container)

        return req, delete_at_container, delete_at_part, delete_at_nodes

    def _handle_copy_request(self, req):
        """
        This method handles copying objects based on values set in the headers
        'X-Copy-From' and 'X-Copy-From-Account'

        Note that if the incomming request has some conditional headers (e.g.
        'Range', 'If-Match'), *source* object will be evaluated for these
        headers. i.e. if PUT with both 'X-Copy-From' and 'Range', Swift will
        make a partial copy as a new object.

        This method was added as part of the refactoring of the PUT method and
        the functionality is expected to be moved to middleware
        """
        if req.environ.get('swift.orig_req_method', req.method) != 'POST':
            req.environ.setdefault('swift.log_info', []).append(
                'x-copy-from:%s' % req.headers['X-Copy-From'])
        ver, acct, _rest = req.split_path(2, 3, True)
        src_account_name = req.headers.get('X-Copy-From-Account', None)
        if src_account_name:
            src_account_name = check_account_format(req, src_account_name)
        else:
            src_account_name = acct
        src_container_name, src_obj_name = check_copy_from_header(req)
        source_header = '/%s/%s/%s/%s' % (
            ver, src_account_name, src_container_name, src_obj_name)
        source_req = req.copy_get()

        # make sure the source request uses it's container_info
        source_req.headers.pop('X-Backend-Storage-Policy-Index', None)
        source_req.path_info = source_header
        source_req.headers['X-Newest'] = 'true'
        if 'swift.post_as_copy' in req.environ:
            # We're COPYing one object over itself because of a POST; rely on
            # the PUT for write authorization, don't require read authorization
            source_req.environ['swift.authorize'] = lambda req: None
            source_req.environ['swift.authorize_override'] = True

        orig_obj_name = self.object_name
        orig_container_name = self.container_name
        orig_account_name = self.account_name
        sink_req = Request.blank(req.path_info,
                                 environ=req.environ, headers=req.headers)

        self.object_name = src_obj_name
        self.container_name = src_container_name
        self.account_name = src_account_name

        source_resp = self.GET(source_req)

        # This gives middlewares a way to change the source; for example,
        # this lets you COPY a SLO manifest and have the new object be the
        # concatenation of the segments (like what a GET request gives
        # the client), not a copy of the manifest file.
        hook = req.environ.get(
            'swift.copy_hook',
            (lambda source_req, source_resp, sink_req: source_resp))
        source_resp = hook(source_req, source_resp, sink_req)

        # reset names
        self.object_name = orig_obj_name
        self.container_name = orig_container_name
        self.account_name = orig_account_name

        if source_resp.status_int >= HTTP_MULTIPLE_CHOICES:
            # this is a bit of ugly code, but I'm willing to live with it
            # until copy request handling moves to middleware
            return source_resp, None, None, None
        if source_resp.content_length is None:
            # This indicates a transfer-encoding: chunked source object,
            # which currently only happens because there are more than
            # CONTAINER_LISTING_LIMIT segments in a segmented object. In
            # this case, we're going to refuse to do the server-side copy.
            raise HTTPRequestEntityTooLarge(request=req)
        if source_resp.content_length > constraints.MAX_FILE_SIZE:
            raise HTTPRequestEntityTooLarge(request=req)

        data_source = iter(source_resp.app_iter)
        sink_req.content_length = source_resp.content_length
        sink_req.etag = source_resp.etag

        # we no longer need the X-Copy-From header
        del sink_req.headers['X-Copy-From']
        if 'X-Copy-From-Account' in sink_req.headers:
            del sink_req.headers['X-Copy-From-Account']
        if not req.environ['content_type_manually_set']:
            sink_req.headers['Content-Type'] = \
                source_resp.headers['Content-Type']

        fresh_meta_flag = config_true_value(
            sink_req.headers.get('x-fresh-metadata', 'false'))

        if fresh_meta_flag or 'swift.post_as_copy' in sink_req.environ:
            # post-as-copy: ignore new sysmeta, copy existing sysmeta
            condition = lambda k: is_sys_meta('object', k)
            remove_items(sink_req.headers, condition)
            copy_header_subset(source_resp, sink_req, condition)
        else:
            # copy/update existing sysmeta, transient_sysmeta and user meta
            copy_headers_into(source_resp, sink_req)
            copy_headers_into(req, sink_req)

        # copy over x-static-large-object for POSTs and manifest copies
        if 'X-Static-Large-Object' in source_resp.headers and \
                (req.params.get('multipart-manifest') == 'get' or
                 'swift.post_as_copy' in req.environ):
            sink_req.headers['X-Static-Large-Object'] = \
                source_resp.headers['X-Static-Large-Object']

        req = sink_req

        def update_response(req, resp):
            acct, path = source_resp.environ['PATH_INFO'].split('/', 3)[2:4]
            resp.headers['X-Copied-From-Account'] = quote(acct)
            resp.headers['X-Copied-From'] = quote(path)
            if 'last-modified' in source_resp.headers:
                resp.headers['X-Copied-From-Last-Modified'] = \
                    source_resp.headers['last-modified']
            copy_headers_into(req, resp)
            return resp

        # this is a bit of ugly code, but I'm willing to live with it
        # until copy request handling moves to middleware
        return None, req, data_source, update_response

    def _update_x_timestamp(self, req):
        # Used by container sync feature
        if 'x-timestamp' in req.headers:
            try:
                req_timestamp = Timestamp(req.headers['X-Timestamp'])
            except ValueError:
                raise HTTPBadRequest(
                    request=req, content_type='text/plain',
                    body='X-Timestamp should be a UNIX timestamp float value; '
                         'was %r' % req.headers['x-timestamp'])
            req.headers['X-Timestamp'] = req_timestamp.internal
        else:
            req.headers['X-Timestamp'] = Timestamp(time.time()).internal
        return None

    def _check_failure_put_connections(self, putters, req, min_conns):
        """
        Identify any failed connections and check minimum connection count.

        :param putters: a list of Putter instances
        :param req: request
        :param min_conns: minimum number of putter connections required
        """
        if req.if_none_match is not None and '*' in req.if_none_match:
            statuses = [conn.resp.status for conn in putters if conn.resp]
            if HTTP_PRECONDITION_FAILED in statuses:
                # If we find any copy of the file, it shouldn't be uploaded
                self.app.logger.debug(
                    _('Object PUT returning 412, %(statuses)r'),
                    {'statuses': statuses})
                raise HTTPPreconditionFailed(request=req)

        if any(conn for conn in putters if conn.resp and
               conn.resp.status == HTTP_CONFLICT):
            status_times = ['%(status)s (%(timestamp)s)' % {
                'status': conn.resp.status,
                'timestamp': HeaderKeyDict(
                    conn.resp.getheaders()).get(
                        'X-Backend-Timestamp', 'unknown')
            } for conn in putters if conn.resp]
            self.app.logger.debug(
                _('Object PUT returning 202 for 409: '
                  '%(req_timestamp)s <= %(timestamps)r'),
                {'req_timestamp': req.timestamp.internal,
                 'timestamps': ', '.join(status_times)})
            raise HTTPAccepted(request=req)

        self._check_min_conn(req, putters, min_conns)

    def _make_putter(self, node, part, req, headers):
        """
        Returns a putter object for handling streaming of object to object
        servers.

        Subclasses must implement this method.

        :param node: a storage node
        :param part: ring partition number
        :param req: a swob Request
        :param headers: request headers
        :return: an instance of BasePutter
        """
        raise NotImplementedError

    def _connect_put_node(self, nodes, part, req, headers,
                          logger_thread_locals):
        """
        Make connection to storage nodes

        Connects to the first working node that it finds in nodes iter and
        sends over the request headers. Returns a Putter to handle the rest of
        the streaming, or None if no working nodes were found.

        :param nodes: an iterator of the target storage nodes
        :param part: ring partition number
        :param req: a swob Request
        :param headers: request headers
        :param logger_thread_locals: The thread local values to be set on the
                                     self.app.logger to retain transaction
                                     logging information.
        :return: an instance of BasePutter
        """
        self.app.logger.thread_locals = logger_thread_locals
        for node in nodes:
            try:
                putter = self._make_putter(node, part, req, headers)
                self.app.set_node_timing(node, putter.connect_duration)
                return putter
            except InsufficientStorage:
                self.app.error_limit(node, _('ERROR Insufficient Storage'))
            except PutterConnectError as e:
                self.app.error_occurred(
                    node, _('ERROR %(status)d Expect: 100-continue '
                            'From Object Server') % {
                                'status': e.status})
            except (Exception, Timeout):
                self.app.exception_occurred(
                    node, _('Object'),
                    _('Expect: 100-continue on %s') % req.swift_entity_path)

    def _get_put_connections(self, req, nodes, partition, outgoing_headers,
                             policy):
        """
        Establish connections to storage nodes for PUT request
        """
        obj_ring = policy.object_ring
        node_iter = GreenthreadSafeIterator(
            self.iter_nodes_local_first(obj_ring, partition))
        pile = GreenPile(len(nodes))

        for nheaders in outgoing_headers:
            # RFC2616:8.2.3 disallows 100-continue without a body
            if (req.content_length > 0) or req.is_chunked:
                nheaders['Expect'] = '100-continue'
            pile.spawn(self._connect_put_node, node_iter, partition,
                       req, nheaders, self.app.logger.thread_locals)

        conns = [conn for conn in pile if conn]

        return conns

    def _check_min_conn(self, req, conns, min_conns, msg=None):
        msg = msg or 'Object PUT returning 503, %(conns)s/%(nodes)s ' \
            'required connections'

        if len(conns) < min_conns:
            self.app.logger.error((msg),
                                  {'conns': len(conns), 'nodes': min_conns})
            raise HTTPServiceUnavailable(request=req)

    def _get_footers(self, req):
        footers = HeaderKeyDict()
        footer_callback = req.environ.get(
            'swift.callback.update_footers', lambda _footer: None)
        footer_callback(footers)
        return footers

    def _store_object(self, req, data_source, nodes, partition,
                      outgoing_headers):
        """
        This method is responsible for establishing connection
        with storage nodes and sending the data to each one of those
        nodes. The process of transferring data is specific to each
        Storage Policy, thus it is required for each policy specific
        ObjectController to provide their own implementation of this method.

        :param req: the PUT Request
        :param data_source: an iterator of the source of the data
        :param nodes: an iterator of the target storage nodes
        :param partition: ring partition number
        :param outgoing_headers: system headers to storage nodes
        :return: Response object
        """
        raise NotImplementedError()

    def _delete_object(self, req, obj_ring, partition, headers):
        """
        send object DELETE request to storage nodes. Subclasses of
        the BaseObjectController can provide their own implementation
        of this method.

        :param req: the DELETE Request
        :param obj_ring: the object ring
        :param partition: ring partition number
        :param headers: system headers to storage nodes
        :return: Response object
        """
        # When deleting objects treat a 404 status as 204.
        status_overrides = {404: 204}
        resp = self.make_requests(req, obj_ring,
                                  partition, 'DELETE', req.swift_entity_path,
                                  headers, overrides=status_overrides)
        return resp

    def _post_object(self, req, obj_ring, partition, headers):
        """
        send object POST request to storage nodes.

        :param req: the POST Request
        :param obj_ring: the object ring
        :param partition: ring partition number
        :param headers: system headers to storage nodes
        :return: Response object
        """
        resp = self.make_requests(req, obj_ring, partition,
                                  'POST', req.swift_entity_path, headers)
        return resp

    @public
    @cors_validation
    @delay_denial
    def PUT(self, req):
        """HTTP PUT request handler."""
        if req.if_none_match is not None and '*' not in req.if_none_match:
            # Sending an etag with if-none-match isn't currently supported
            return HTTPBadRequest(request=req, content_type='text/plain',
                                  body='If-None-Match only supports *')
        container_info = self.container_info(
            self.account_name, self.container_name, req)
        policy_index = req.headers.get('X-Backend-Storage-Policy-Index',
                                       container_info['storage_policy'])
        obj_ring = self.app.get_object_ring(policy_index)
        container_nodes = container_info['nodes']
        container_partition = container_info['partition']
        partition, nodes = obj_ring.get_nodes(
            self.account_name, self.container_name, self.object_name)

        # pass the policy index to storage nodes via req header
        req.headers['X-Backend-Storage-Policy-Index'] = policy_index
        req.acl = container_info['write_acl']
        req.environ['swift_sync_key'] = container_info['sync_key']

        # is request authorized
        if 'swift.authorize' in req.environ:
            aresp = req.environ['swift.authorize'](req)
            if aresp:
                return aresp

        if not container_info['nodes']:
            return HTTPNotFound(request=req)

        # update content type in case it is missing
        update_content_type(req)

        # check constraints on object name and request headers
        error_response = check_object_creation(req, self.object_name) or \
            check_content_type(req)
        if error_response:
            return error_response

        self._update_x_timestamp(req)

        # check if request is a COPY of an existing object
        source_header = req.headers.get('X-Copy-From')
        if source_header:
            error_response, req, data_source, update_response = \
                self._handle_copy_request(req)
            if error_response:
                return error_response
        else:
            def reader():
                try:
                    return req.environ['wsgi.input'].read(
                        self.app.client_chunk_size)
                except (ValueError, IOError) as e:
                    raise ChunkReadError(str(e))
            data_source = iter(reader, '')
            update_response = lambda req, resp: resp

        # check if object is set to be automatically deleted (i.e. expired)
        req, delete_at_container, delete_at_part, \
            delete_at_nodes = self._config_obj_expiration(req)

        # add special headers to be handled by storage nodes
        outgoing_headers = self._backend_requests(
            req, len(nodes), container_partition, container_nodes,
            delete_at_container, delete_at_part, delete_at_nodes)

        # send object to storage nodes
        resp = self._store_object(
            req, data_source, nodes, partition, outgoing_headers)
        return update_response(req, resp)

    @public
    @cors_validation
    @delay_denial
    def DELETE(self, req):
        """HTTP DELETE request handler."""
        container_info = self.container_info(
            self.account_name, self.container_name, req)
        # pass the policy index to storage nodes via req header
        policy_index = req.headers.get('X-Backend-Storage-Policy-Index',
                                       container_info['storage_policy'])
        obj_ring = self.app.get_object_ring(policy_index)
        # pass the policy index to storage nodes via req header
        req.headers['X-Backend-Storage-Policy-Index'] = policy_index
        container_partition = container_info['partition']
        containers = container_info['nodes']
        req.acl = container_info['write_acl']
        req.environ['swift_sync_key'] = container_info['sync_key']
        if 'swift.authorize' in req.environ:
            aresp = req.environ['swift.authorize'](req)
            if aresp:
                return aresp
        if not containers:
            return HTTPNotFound(request=req)
        partition, nodes = obj_ring.get_nodes(
            self.account_name, self.container_name, self.object_name)
        # Used by container sync feature
        if 'x-timestamp' in req.headers:
            try:
                req_timestamp = Timestamp(req.headers['X-Timestamp'])
            except ValueError:
                return HTTPBadRequest(
                    request=req, content_type='text/plain',
                    body='X-Timestamp should be a UNIX timestamp float value; '
                         'was %r' % req.headers['x-timestamp'])
            req.headers['X-Timestamp'] = req_timestamp.internal
        else:
            req.headers['X-Timestamp'] = Timestamp(time.time()).internal

        headers = self._backend_requests(
            req, len(nodes), container_partition, containers)
        return self._delete_object(req, obj_ring, partition, headers)

    def _reroute(self, policy):
        """
        For COPY requests we need to make sure the controller instance the
        request is routed through is the correct type for the policy.
        """
        if not policy:
            raise HTTPServiceUnavailable('Unknown Storage Policy')
        if policy.policy_type != self.policy_type:
            controller = self.app.obj_controller_router[policy](
                self.app, self.account_name, self.container_name,
                self.object_name)
        else:
            controller = self
        return controller

    @public
    @cors_validation
    @delay_denial
    def COPY(self, req):
        """HTTP COPY request handler."""
        if not req.headers.get('Destination'):
            return HTTPPreconditionFailed(request=req,
                                          body='Destination header required')
        dest_account = self.account_name
        if 'Destination-Account' in req.headers:
            dest_account = req.headers.get('Destination-Account')
            dest_account = check_account_format(req, dest_account)
            req.headers['X-Copy-From-Account'] = self.account_name
            self.account_name = dest_account
            del req.headers['Destination-Account']
        dest_container, dest_object = check_destination_header(req)

        source = '/%s/%s' % (self.container_name, self.object_name)
        self.container_name = dest_container
        self.object_name = dest_object
        # re-write the existing request as a PUT instead of creating a new one
        # since this one is already attached to the posthooklogger
        # TODO: Swift now has proxy-logging middleware instead of
        #       posthooklogger used in before. i.e. we don't have to
        #       keep the code depends on evnetlet.posthooks sequence, IMHO.
        #       However, creating a new sub request might
        #       cause the possibility to hide some bugs behind the request
        #       so that we should discuss which is suitable (new-sub-request
        #       vs re-write-existing-request) for Swift. [kota_]
        req.method = 'PUT'
        req.path_info = '/v1/%s/%s/%s' % \
                        (dest_account, dest_container, dest_object)
        req.headers['Content-Length'] = 0
        req.headers['X-Copy-From'] = quote(source)
        del req.headers['Destination']

        container_info = self.container_info(
            dest_account, dest_container, req)
        dest_policy = POLICIES.get_by_index(container_info['storage_policy'])

        return self._reroute(dest_policy).PUT(req)


@ObjectControllerRouter.register(REPL_POLICY)
class ReplicatedObjectController(BaseObjectController):

    def _get_or_head_response(self, req, node_iter, partition, policy):
        concurrency = self.app.get_object_ring(policy.idx).replica_count \
            if self.app.concurrent_gets else 1
        resp = self.GETorHEAD_base(
            req, _('Object'), node_iter, partition,
            req.swift_entity_path, concurrency)
        return resp

    def _make_putter(self, node, part, req, headers):
        if req.environ.get('swift.callback.update_footers'):
            # when using a multipart mime request to backend the actual
            # content-length is not equal to the object content size.
            headers['X-Backend-Obj-Content-Length'] = \
                headers.pop('Content-Length', None)
            putter = MIMEPutter.connect(
                node, part, req, headers,
                conn_timeout=self.app.conn_timeout,
                node_timeout=self.app.node_timeout,
                logger=self.app.logger,
                need_multiphase=False)
        else:
            putter = Putter.connect(
                node, part, req, headers,
                conn_timeout=self.app.conn_timeout,
                node_timeout=self.app.node_timeout,
                logger=self.app.logger)
        return putter

    def _transfer_data(self, req, data_source, putters, nodes):
        """
        Transfer data for a replicated object.

        This method was added in the PUT method extraction change
        """
        bytes_transferred = 0

        def send_chunk(chunk):
            for putter in list(putters):
                if not putter.failed:
                    putter.send_chunk(chunk)
                else:
                    putters.remove(putter)
            self._check_min_conn(
                req, putters, min_conns, msg='Object PUT exceptions during'
                ' send, %(conns)s/%(nodes)s required connections')

        min_conns = quorum_size(len(nodes))
        try:
            with ContextPool(len(nodes)) as pool:
                for putter in putters:
                    putter.spawn_sender_greenthread(
                        pool, self.app.put_queue_depth, self.app.node_timeout,
                        self.app.exception_occurred)
                while True:
                    with ChunkReadTimeout(self.app.client_timeout):
                        try:
                            chunk = next(data_source)
                        except StopIteration:
                            break
                    bytes_transferred += len(chunk)
                    if bytes_transferred > constraints.MAX_FILE_SIZE:
                        raise HTTPRequestEntityTooLarge(request=req)

                    send_chunk(chunk)

                if req.content_length and (
                        bytes_transferred < req.content_length):
                    req.client_disconnect = True
                    self.app.logger.warning(
                        _('Client disconnected without sending enough data'))
                    self.app.logger.increment('client_disconnects')
                    raise HTTPClientDisconnect(request=req)

                for putter in putters:
                    # send any footers set by middleware
                    trail_md = self._get_footers(req)
                    putter.end_of_object_data(footer_metadata=trail_md)

                for putter in putters:
                    putter.wait()
                putters = [p for p in putters if not p.failed]
                self._check_min_conn(
                    req, putters, min_conns,
                    msg='Object PUT exceptions after last send, '
                    '%(conns)s/%(nodes)s required connections')
        except ChunkReadTimeout as err:
            self.app.logger.warning(
                _('ERROR Client read timeout (%ss)'), err.seconds)
            self.app.logger.increment('client_timeouts')
            raise HTTPRequestTimeout(request=req)
        except ChunkReadError:
            req.client_disconnect = True
            self.app.logger.warning(
                _('Client disconnected without sending last chunk'))
            self.app.logger.increment('client_disconnects')
            raise HTTPClientDisconnect(request=req)
        except HTTPException:
            raise
        except Timeout:
            self.app.logger.exception(
                _('ERROR Exception causing client disconnect'))
            raise HTTPClientDisconnect(request=req)
        except Exception:
            self.app.logger.exception(
                _('ERROR Exception transferring data to object servers %s'),
                {'path': req.path})
            raise HTTPInternalServerError(request=req)

    def _have_adequate_put_responses(self, statuses, num_nodes, min_responses):
        return self.have_quorum(statuses, num_nodes)

    def _store_object(self, req, data_source, nodes, partition,
                      outgoing_headers):
        """
        Store a replicated object.

        This method is responsible for establishing connection
        with storage nodes and sending object to each one of those
        nodes. After sending the data, the "best" response will be
        returned based on statuses from all connections
        """
        policy_index = req.headers.get('X-Backend-Storage-Policy-Index')
        policy = POLICIES.get_by_index(policy_index)
        if not nodes:
            return HTTPNotFound()

        putters = self._get_put_connections(
            req, nodes, partition, outgoing_headers, policy)
        min_conns = quorum_size(len(nodes))
        try:
            # check that a minimum number of connections were established and
            # meet all the correct conditions set in the request
            self._check_failure_put_connections(putters, req, min_conns)

            # transfer data
            self._transfer_data(req, data_source, putters, nodes)

            # get responses
            putters = [p for p in putters if not p.failed]
            statuses, reasons, bodies, etags = \
                self._get_put_responses(req, putters, len(nodes))
        except HTTPException as resp:
            return resp
        finally:
            for putter in putters:
                putter.close()

        if len(etags) > 1:
            self.app.logger.error(
                _('Object servers returned %s mismatched etags'), len(etags))
            return HTTPServerError(request=req)
        etag = etags.pop() if len(etags) else None
        resp = self.best_response(req, statuses, reasons, bodies,
                                  _('Object PUT'), etag=etag)
        resp.last_modified = math.ceil(
            float(Timestamp(req.headers['X-Timestamp'])))
        return resp


class ECAppIter(object):
    """
    WSGI iterable that decodes EC fragment archives (or portions thereof)
    into the original object (or portions thereof).

    :param path: object's path, sans v1 (e.g. /a/c/o)

    :param policy: storage policy for this object

    :param internal_parts_iters: list of the response-document-parts
        iterators for the backend GET responses. For an M+K erasure code,
        the caller must supply M such iterables.

    :param range_specs: list of dictionaries describing the ranges requested
        by the client. Each dictionary contains the start and end of the
        client's requested byte range as well as the start and end of the EC
        segments containing that byte range.

    :param fa_length: length of the fragment archive, in bytes, if the
        response is a 200. If it's a 206, then this is ignored.

    :param obj_length: length of the object, in bytes. Learned from the
        headers in the GET response from the object server.

    :param logger: a logger
    """
    def __init__(self, path, policy, internal_parts_iters, range_specs,
                 fa_length, obj_length, logger):
        self.path = path
        self.policy = policy
        self.internal_parts_iters = internal_parts_iters
        self.range_specs = range_specs
        self.fa_length = fa_length
        self.obj_length = obj_length if obj_length is not None else 0
        self.boundary = ''
        self.logger = logger

        self.mime_boundary = None
        self.learned_content_type = None
        self.stashed_iter = None

    def close(self):
        # close down the stashed iter first so the ContextPool can
        # cleanup the frag queue feeding coros that may be currently
        # executing the internal_parts_iters.
        if self.stashed_iter:
            self.stashed_iter.close()
        for it in self.internal_parts_iters:
            close_if_possible(it)

    def kickoff(self, req, resp):
        """
        Start pulling data from the backends so that we can learn things like
        the real Content-Type that might only be in the multipart/byteranges
        response body. Update our response accordingly.

        Also, this is the first point at which we can learn the MIME
        boundary that our response has in the headers. We grab that so we
        can also use it in the body.

        :returns: None
        :raises: HTTPException on error
        """
        self.mime_boundary = resp.boundary

        self.stashed_iter = reiterate(self._real_iter(req, resp.headers))

        if self.learned_content_type is not None:
            resp.content_type = self.learned_content_type
        resp.content_length = self.obj_length

    def _next_range(self):
        # Each FA part should have approximately the same headers. We really
        # only care about Content-Range and Content-Type, and that'll be the
        # same for all the different FAs.
        frag_iters = []
        headers = None
        for parts_iter in self.internal_parts_iters:
            part_info = next(parts_iter)
            frag_iters.append(part_info['part_iter'])
            headers = part_info['headers']
        headers = HeaderKeyDict(headers)
        return headers, frag_iters

    def _actual_range(self, req_start, req_end, entity_length):
        try:
            rng = Range("bytes=%s-%s" % (
                req_start if req_start is not None else '',
                req_end if req_end is not None else ''))
        except ValueError:
            return (None, None)

        rfl = rng.ranges_for_length(entity_length)
        if not rfl:
            return (None, None)
        else:
            # ranges_for_length() adds 1 to the last byte's position
            # because webob once made a mistake
            return (rfl[0][0], rfl[0][1] - 1)

    def _fill_out_range_specs_from_obj_length(self, range_specs):
        # Add a few fields to each range spec:
        #
        #  * resp_client_start, resp_client_end: the actual bytes that will
        #      be delivered to the client for the requested range. This may
        #      differ from the requested bytes if, say, the requested range
        #      overlaps the end of the object.
        #
        #  * resp_segment_start, resp_segment_end: the actual offsets of the
        #      segments that will be decoded for the requested range. These
        #      differ from resp_client_start/end in that these are aligned
        #      to segment boundaries, while resp_client_start/end are not
        #      necessarily so.
        #
        #  * satisfiable: a boolean indicating whether the range is
        #      satisfiable or not (i.e. the requested range overlaps the
        #      object in at least one byte).
        #
        # This is kept separate from _fill_out_range_specs_from_fa_length()
        # because this computation can be done with just the response
        # headers from the object servers (in particular
        # X-Object-Sysmeta-Ec-Content-Length), while the computation in
        # _fill_out_range_specs_from_fa_length() requires the beginnings of
        # the response bodies.
        for spec in range_specs:
            cstart, cend = self._actual_range(
                spec['req_client_start'],
                spec['req_client_end'],
                self.obj_length)
            spec['resp_client_start'] = cstart
            spec['resp_client_end'] = cend
            spec['satisfiable'] = (cstart is not None and cend is not None)

            sstart, send = self._actual_range(
                spec['req_segment_start'],
                spec['req_segment_end'],
                self.obj_length)

            seg_size = self.policy.ec_segment_size
            if spec['req_segment_start'] is None and sstart % seg_size != 0:
                # Segment start may, in the case of a suffix request, need
                # to be rounded up (not down!) to the nearest segment boundary.
                # This reflects the trimming of leading garbage (partial
                # fragments) from the retrieved fragments.
                sstart += seg_size - (sstart % seg_size)

            spec['resp_segment_start'] = sstart
            spec['resp_segment_end'] = send

    def _fill_out_range_specs_from_fa_length(self, fa_length, range_specs):
        # Add two fields to each range spec:
        #
        #  * resp_fragment_start, resp_fragment_end: the start and end of
        #      the fragments that compose this byterange. These values are
        #      aligned to fragment boundaries.
        #
        # This way, ECAppIter has the knowledge it needs to correlate
        # response byteranges with requested ones for when some byteranges
        # are omitted from the response entirely and also to put the right
        # Content-Range headers in a multipart/byteranges response.
        for spec in range_specs:
            fstart, fend = self._actual_range(
                spec['req_fragment_start'],
                spec['req_fragment_end'],
                fa_length)
            spec['resp_fragment_start'] = fstart
            spec['resp_fragment_end'] = fend

    def __iter__(self):
        if self.stashed_iter is not None:
            return iter(self.stashed_iter)
        else:
            raise ValueError("Failed to call kickoff() before __iter__()")

    def _real_iter(self, req, resp_headers):
        if not self.range_specs:
            client_asked_for_range = False
            range_specs = [{
                'req_client_start': 0,
                'req_client_end': (None if self.obj_length is None
                                   else self.obj_length - 1),
                'resp_client_start': 0,
                'resp_client_end': (None if self.obj_length is None
                                    else self.obj_length - 1),
                'req_segment_start': 0,
                'req_segment_end': (None if self.obj_length is None
                                    else self.obj_length - 1),
                'resp_segment_start': 0,
                'resp_segment_end': (None if self.obj_length is None
                                     else self.obj_length - 1),
                'req_fragment_start': 0,
                'req_fragment_end': self.fa_length - 1,
                'resp_fragment_start': 0,
                'resp_fragment_end': self.fa_length - 1,
                'satisfiable': self.obj_length > 0,
            }]
        else:
            client_asked_for_range = True
            range_specs = self.range_specs

        self._fill_out_range_specs_from_obj_length(range_specs)

        multipart = (len([rs for rs in range_specs if rs['satisfiable']]) > 1)
        # Multipart responses are not required to be in the same order as
        # the Range header; the parts may be in any order the server wants.
        # Further, if multiple ranges are requested and only some are
        # satisfiable, then only the satisfiable ones appear in the response
        # at all. Thus, we cannot simply iterate over range_specs in order;
        # we must use the Content-Range header from each part to figure out
        # what we've been given.
        #
        # We do, however, make the assumption that all the object-server
        # responses have their ranges in the same order. Otherwise, a
        # streaming decode would be impossible.

        def convert_ranges_iter():
            seen_first_headers = False
            ranges_for_resp = {}

            while True:
                # this'll raise StopIteration and exit the loop
                next_range = self._next_range()

                headers, frag_iters = next_range
                content_type = headers['Content-Type']

                content_range = headers.get('Content-Range')
                if content_range is not None:
                    fa_start, fa_end, fa_length = parse_content_range(
                        content_range)
                elif self.fa_length <= 0:
                    fa_start = None
                    fa_end = None
                    fa_length = 0
                else:
                    fa_start = 0
                    fa_end = self.fa_length - 1
                    fa_length = self.fa_length

                if not seen_first_headers:
                    # This is the earliest we can possibly do this. On a
                    # 200 or 206-single-byterange response, we can learn
                    # the FA's length from the HTTP response headers.
                    # However, on a 206-multiple-byteranges response, we
                    # don't learn it until the first part of the
                    # response body, in the headers of the first MIME
                    # part.
                    #
                    # Similarly, the content type of a
                    # 206-multiple-byteranges response is
                    # "multipart/byteranges", not the object's actual
                    # content type.
                    self._fill_out_range_specs_from_fa_length(
                        fa_length, range_specs)

                    satisfiable = False
                    for range_spec in range_specs:
                        satisfiable |= range_spec['satisfiable']
                        key = (range_spec['resp_fragment_start'],
                               range_spec['resp_fragment_end'])
                        ranges_for_resp.setdefault(key, []).append(range_spec)

                    # The client may have asked for an unsatisfiable set of
                    # ranges, but when converted to fragments, the object
                    # servers see it as satisfiable. For example, imagine a
                    # request for bytes 800-900 of a 750-byte object with a
                    # 1024-byte segment size. The object servers will see a
                    # request for bytes 0-${fragsize-1}, and that's
                    # satisfiable, so they return 206. It's not until we
                    # learn the object size that we can check for this
                    # condition.
                    #
                    # Note that some unsatisfiable ranges *will* be caught
                    # by the object servers, like bytes 1800-1900 of a
                    # 100-byte object with 1024-byte segments. That's not
                    # what we're dealing with here, though.
                    if client_asked_for_range and not satisfiable:
                        req.environ[
                            'swift.non_client_disconnect'] = True
                        raise HTTPRequestedRangeNotSatisfiable(
                            request=req, headers=resp_headers)
                    self.learned_content_type = content_type
                    seen_first_headers = True

                range_spec = ranges_for_resp[(fa_start, fa_end)].pop(0)
                seg_iter = self._decode_segments_from_fragments(frag_iters)
                if not range_spec['satisfiable']:
                    # This'll be small; just a single small segment. Discard
                    # it.
                    for x in seg_iter:
                        pass
                    continue

                byterange_iter = self._iter_one_range(range_spec, seg_iter)

                converted = {
                    "start_byte": range_spec["resp_client_start"],
                    "end_byte": range_spec["resp_client_end"],
                    "content_type": content_type,
                    "part_iter": byterange_iter}

                if self.obj_length is not None:
                    converted["entity_length"] = self.obj_length
                yield converted

        return document_iters_to_http_response_body(
            convert_ranges_iter(), self.mime_boundary, multipart, self.logger)

    def _iter_one_range(self, range_spec, segment_iter):
        client_start = range_spec['resp_client_start']
        client_end = range_spec['resp_client_end']
        segment_start = range_spec['resp_segment_start']
        segment_end = range_spec['resp_segment_end']

        # It's entirely possible that the client asked for a range that
        # includes some bytes we have and some we don't; for example, a
        # range of bytes 1000-20000000 on a 1500-byte object.
        segment_end = (min(segment_end, self.obj_length - 1)
                       if segment_end is not None
                       else self.obj_length - 1)
        client_end = (min(client_end, self.obj_length - 1)
                      if client_end is not None
                      else self.obj_length - 1)
        num_segments = int(
            math.ceil(float(segment_end + 1 - segment_start)
                      / self.policy.ec_segment_size))
        # We get full segments here, but the client may have requested a
        # byte range that begins or ends in the middle of a segment.
        # Thus, we have some amount of overrun (extra decoded bytes)
        # that we trim off so the client gets exactly what they
        # requested.
        start_overrun = client_start - segment_start
        end_overrun = segment_end - client_end

        for i, next_seg in enumerate(segment_iter):
            # We may have a start_overrun of more than one segment in
            # the case of suffix-byte-range requests. However, we never
            # have an end_overrun of more than one segment.
            if start_overrun > 0:
                seglen = len(next_seg)
                if seglen <= start_overrun:
                    start_overrun -= seglen
                    continue
                else:
                    next_seg = next_seg[start_overrun:]
                    start_overrun = 0

            if i == (num_segments - 1) and end_overrun:
                next_seg = next_seg[:-end_overrun]

            yield next_seg

    def _decode_segments_from_fragments(self, fragment_iters):
        # Decodes the fragments from the object servers and yields one
        # segment at a time.
        queues = [Queue(1) for _junk in range(len(fragment_iters))]

        def put_fragments_in_queue(frag_iter, queue):
            try:
                for fragment in frag_iter:
                    if fragment.startswith(' '):
                        raise Exception('Leading whitespace on fragment.')
                    queue.put(fragment)
            except GreenletExit:
                # killed by contextpool
                pass
            except ChunkReadTimeout:
                # unable to resume in GetOrHeadHandler
                self.logger.exception("Timeout fetching fragments for %r" %
                                      self.path)
            except:  # noqa
                self.logger.exception("Exception fetching fragments for %r" %
                                      self.path)
            finally:
                queue.resize(2)  # ensure there's room
                queue.put(None)
                frag_iter.close()

        with ContextPool(len(fragment_iters)) as pool:
            for frag_iter, queue in zip(fragment_iters, queues):
                pool.spawn(put_fragments_in_queue, frag_iter, queue)

            while True:
                fragments = []
                for queue in queues:
                    fragment = queue.get()
                    queue.task_done()
                    fragments.append(fragment)

                # If any object server connection yields out a None; we're
                # done.  Either they are all None, and we've finished
                # successfully; or some un-recoverable failure has left us
                # with an un-reconstructible list of fragments - so we'll
                # break out of the iter so WSGI can tear down the broken
                # connection.
                if not all(fragments):
                    break
                try:
                    segment = self.policy.pyeclib_driver.decode(fragments)
                except ECDriverError:
                    self.logger.exception("Error decoding fragments for %r" %
                                          self.path)
                    raise

                yield segment

    def app_iter_range(self, start, end):
        return self

    def app_iter_ranges(self, ranges, content_type, boundary, content_size):
        return self


def client_range_to_segment_range(client_start, client_end, segment_size):
    """
    Takes a byterange from the client and converts it into a byterange
    spanning the necessary segments.

    Handles prefix, suffix, and fully-specified byte ranges.

    Examples:
        client_range_to_segment_range(100, 700, 512) = (0, 1023)
        client_range_to_segment_range(100, 700, 256) = (0, 767)
        client_range_to_segment_range(300, None, 256) = (256, None)

    :param client_start: first byte of the range requested by the client
    :param client_end: last byte of the range requested by the client
    :param segment_size: size of an EC segment, in bytes

    :returns: a 2-tuple (seg_start, seg_end) where

      * seg_start is the first byte of the first segment, or None if this is
        a suffix byte range

      * seg_end is the last byte of the last segment, or None if this is a
        prefix byte range
    """
    # the index of the first byte of the first segment
    segment_start = (
        int(client_start // segment_size)
        * segment_size) if client_start is not None else None
    # the index of the last byte of the last segment
    segment_end = (
        # bytes M-
        None if client_end is None else
        # bytes M-N
        (((int(client_end // segment_size) + 1)
          * segment_size) - 1) if client_start is not None else
        # bytes -N: we get some extra bytes to make sure we
        # have all we need.
        #
        # To see why, imagine a 100-byte segment size, a
        # 340-byte object, and a request for the last 50
        # bytes. Naively requesting the last 100 bytes would
        # result in a truncated first segment and hence a
        # truncated download. (Of course, the actual
        # obj-server requests are for fragments, not
        # segments, but that doesn't change the
        # calculation.)
        #
        # This does mean that we fetch an extra segment if
        # the object size is an exact multiple of the
        # segment size. It's a little wasteful, but it's
        # better to be a little wasteful than to get some
        # range requests completely wrong.
        (int(math.ceil((
            float(client_end) / segment_size) + 1))  # nsegs
         * segment_size))
    return (segment_start, segment_end)


def segment_range_to_fragment_range(segment_start, segment_end, segment_size,
                                    fragment_size):
    """
    Takes a byterange spanning some segments and converts that into a
    byterange spanning the corresponding fragments within their fragment
    archives.

    Handles prefix, suffix, and fully-specified byte ranges.

    :param segment_start: first byte of the first segment
    :param segment_end: last byte of the last segment
    :param segment_size: size of an EC segment, in bytes
    :param fragment_size: size of an EC fragment, in bytes

    :returns: a 2-tuple (frag_start, frag_end) where

      * frag_start is the first byte of the first fragment, or None if this
        is a suffix byte range

      * frag_end is the last byte of the last fragment, or None if this is a
        prefix byte range
    """
    # Note: segment_start and (segment_end + 1) are
    # multiples of segment_size, so we don't have to worry
    # about integer math giving us rounding troubles.
    #
    # There's a whole bunch of +1 and -1 in here; that's because HTTP wants
    # byteranges to be inclusive of the start and end, so e.g. bytes 200-300
    # is a range containing 101 bytes. Python has half-inclusive ranges, of
    # course, so we have to convert back and forth. We try to keep things in
    # HTTP-style byteranges for consistency.

    # the index of the first byte of the first fragment
    fragment_start = ((
        segment_start / segment_size * fragment_size)
        if segment_start is not None else None)
    # the index of the last byte of the last fragment
    fragment_end = (
        # range unbounded on the right
        None if segment_end is None else
        # range unbounded on the left; no -1 since we're
        # asking for the last N bytes, not to have a
        # particular byte be the last one
        ((segment_end + 1) / segment_size
         * fragment_size) if segment_start is None else
        # range bounded on both sides; the -1 is because the
        # rest of the expression computes the length of the
        # fragment, and a range of N bytes starts at index M
        # and ends at M + N - 1.
        ((segment_end + 1) / segment_size * fragment_size) - 1)
    return (fragment_start, fragment_end)


NO_DATA_SENT = 1
SENDING_DATA = 2
DATA_SENT = 3
DATA_ACKED = 4
COMMIT_SENT = 5


class Putter(object):
    """
    Putter for backend PUT requests.

    Encapsulates all the actions required to establish a connection with a
    storage node and stream data to that node.
    """
    def __init__(self, conn, node, resp, req, connect_duration, logger):
        # Note: you probably want to call Putter.connect() instead of
        # instantiating one of these directly.
        self.conn = conn
        self.node = node
        self.resp = resp
        self.path = req.swift_entity_path
        self.connect_duration = connect_duration
        # for handoff nodes node_index is None
        self.node_index = node.get('index')

        self.failed = False
        self.queue = None
        self.state = NO_DATA_SENT
        self.chunked = req.is_chunked
        self.logger = logger

    def await_response(self, timeout, informational=False):
        """
        Get 100-continue response indicating the end of 1st phase of a 2-phase
        commit or the final response, i.e. the one with status >= 200.

        Might or might not actually wait for anything. If we said Expect:
        100-continue but got back a non-100 response, that'll be the thing
        returned, and we won't do any network IO to get it. OTOH, if we got
        a 100 Continue response and sent up the PUT request's body, then
        we'll actually read the 2xx-5xx response off the network here.

        :param timeout: time to wait for a response
        :param informational: if True then try to get a 100-continue response,
                              otherwise try to get a final response.
        :returns: HTTPResponse
        :raises: Timeout if the response took too long
        """
        conn = self.conn
        with Timeout(timeout):
            if not conn.resp:
                if informational:
                    self.resp = conn.getexpect()
                else:
                    self.resp = conn.getresponse()
            return self.resp

    def spawn_sender_greenthread(self, pool, queue_depth, write_timeout,
                                 exception_handler):
        """Call before sending the first chunk of request body"""
        self.queue = Queue(queue_depth)
        pool.spawn(self._send_file, write_timeout, exception_handler)

    def wait(self):
        if self.queue.unfinished_tasks:
            self.queue.join()

    def _start_object_data(self):
        # Called immediately before the first chunk of object data is sent.
        # Subclasses may implement custom behaviour
        pass

    def send_chunk(self, chunk):
        if not chunk:
            # If we're not using chunked transfer-encoding, sending a 0-byte
            # chunk is just wasteful. If we *are* using chunked
            # transfer-encoding, sending a 0-byte chunk terminates the
            # request body. Neither one of these is good.
            return
        elif self.state == DATA_SENT:
            raise ValueError("called send_chunk after end_of_object_data")

        if self.state == NO_DATA_SENT:
            self._start_object_data()
            self.state = SENDING_DATA

        self.queue.put(chunk)

    def end_of_object_data(self, **kwargs):
        """
        Call when there is no more data to send.
        """
        if self.state == DATA_SENT:
            raise ValueError("called end_of_object_data twice")

        self.queue.put('')
        self.state = DATA_SENT

    def _send_file(self, write_timeout, exception_handler):
        """
        Method for a file PUT coro. Takes chunks from a queue and sends them
        down a socket.

        If something goes wrong, the "failed" attribute will be set to true
        and the exception handler will be called.
        """
        while True:
            chunk = self.queue.get()
            if not self.failed:
                if self.chunked:
                    to_send = "%x\r\n%s\r\n" % (len(chunk), chunk)
                else:
                    to_send = chunk
                try:
                    with ChunkWriteTimeout(write_timeout):
                        self.conn.send(to_send)
                except (Exception, ChunkWriteTimeout):
                    self.failed = True
                    exception_handler(self.conn.node, _('Object'),
                                      _('Trying to write to %s') % self.path)

            self.queue.task_done()

    def close(self):
        self.conn.close()

    @classmethod
    def _make_connection(cls, node, part, req, headers, conn_timeout,
                         node_timeout):
        start_time = time.time()
        with ConnectionTimeout(conn_timeout):
            conn = http_connect(node['ip'], node['port'], node['device'],
                                part, 'PUT', req.swift_entity_path, headers)
        connect_duration = time.time() - start_time

        with ResponseTimeout(node_timeout):
            resp = conn.getexpect()

        if resp.status == HTTP_INSUFFICIENT_STORAGE:
            raise InsufficientStorage

        if is_server_error(resp.status):
            raise PutterConnectError(resp.status)

        conn.node = node
        conn.resp = None
        if is_success(resp.status) or resp.status == HTTP_CONFLICT:
            conn.resp = resp
        elif (headers.get('If-None-Match', None) is not None and
              resp.status == HTTP_PRECONDITION_FAILED):
            conn.resp = resp

        return conn, resp, connect_duration

    @classmethod
    def connect(cls, node, part, req, headers, conn_timeout, node_timeout,
                logger=None, **kwargs):
        """
        Connect to a backend node and send the headers.

        :returns: Putter instance

        :raises: ConnectionTimeout if initial connection timed out
        :raises: ResponseTimeout if header retrieval timed out
        :raises: InsufficientStorage on 507 response from node
        :raises: PutterConnectError on non-507 server error response from node
        """
        conn, resp, connect_duration = cls._make_connection(
            node, part, req, headers, conn_timeout, node_timeout)
        return cls(conn, node, resp, req, connect_duration, logger)


class MIMEPutter(Putter):
    """
    Putter for backend PUT requests that use MIME.

    This is here mostly to wrap up the fact that all multipart PUTs are
    chunked because of the mime boundary footer trick and the first
    half of the two-phase PUT conversation handling.

    An HTTP PUT request that supports streaming.
    """
    def __init__(self, conn, node, resp, req, connect_duration,
                 logger, mime_boundary, multiphase=False):
        super(MIMEPutter, self).__init__(conn, node, resp, req,
                                         connect_duration, logger)
        # Note: you probably want to call MimePutter.connect() instead of
        # instantiating one of these directly.
        self.chunked = True  # MIME requests always send chunked body
        self.mime_boundary = mime_boundary
        self.multiphase = multiphase
        self.chunk_hasher = md5()

    def _start_object_data(self):
        # We're sending the object plus other stuff in the same request
        # body, all wrapped up in multipart MIME, so we'd better start
        # off the MIME document before sending any object data.
        self.queue.put("--%s\r\nX-Document: object body\r\n\r\n" %
                       (self.mime_boundary,))

    def end_of_object_data(self, footer_metadata=None):
        """
        Call when there is no more data to send.

        Overrides superclass implementation to send any footer metadata
        after object data.

        :param footer_metadata: dictionary of metadata items
                                to be sent as footers.
        """
        if self.state == DATA_SENT:
            raise ValueError("called end_of_object_data twice")
        elif self.state == NO_DATA_SENT and self.mime_boundary:
            self._start_object_data()

        footer_body = json.dumps(footer_metadata)
        footer_md5 = md5(footer_body).hexdigest()

        tail_boundary = ("--%s" % (self.mime_boundary,))
        if not self.multiphase:
            # this will be the last part sent
            tail_boundary = tail_boundary + "--"

        message_parts = [
            ("\r\n--%s\r\n" % self.mime_boundary),
            "X-Document: object metadata\r\n",
            "Content-MD5: %s\r\n" % footer_md5,
            "\r\n",
            footer_body, "\r\n",
            tail_boundary, "\r\n",
        ]
        self.queue.put("".join(message_parts))

        self.queue.put('')
        self.state = DATA_SENT

    def send_commit_confirmation(self):
        """
        Call when there are > quorum 2XX responses received.  Send commit
        confirmations to all object nodes to finalize the PUT.
        """
        if not self.multiphase:
            raise ValueError(
                "called send_commit_confirmation but multiphase is False")
        if self.state == COMMIT_SENT:
            raise ValueError("called send_commit_confirmation twice")

        self.state = DATA_ACKED

        if self.mime_boundary:
            body = "put_commit_confirmation"
            tail_boundary = ("--%s--" % (self.mime_boundary,))
            message_parts = [
                "X-Document: put commit\r\n",
                "\r\n",
                body, "\r\n",
                tail_boundary,
            ]
            self.queue.put("".join(message_parts))

        self.queue.put('')
        self.state = COMMIT_SENT

    @classmethod
    def connect(cls, node, part, req, headers, conn_timeout, node_timeout,
                logger=None, need_multiphase=True, **kwargs):
        """
        Connect to a backend node and send the headers.

        Override superclass method to notify object of need for support for
        multipart body with footers and optionally multiphase commit, and
        verify object server's capabilities.

        :param need_multiphase: if True then multiphase support is required of
                                the object server
        :raises: FooterNotSupported if need_metadata_footer is set but
                 backend node can't process footers
        :raises: MultiphasePUTNotSupported if need_multiphase is set but
                 backend node can't handle multiphase PUT
        """
        mime_boundary = "%.64x" % random.randint(0, 16 ** 64)
        headers = HeaderKeyDict(headers)
        # We're going to be adding some unknown amount of data to the
        # request, so we can't use an explicit content length, and thus
        # we must use chunked encoding.
        headers['Transfer-Encoding'] = 'chunked'
        headers['Expect'] = '100-continue'

        headers['X-Backend-Obj-Multipart-Mime-Boundary'] = mime_boundary

        headers['X-Backend-Obj-Metadata-Footer'] = 'yes'

        if need_multiphase:
            headers['X-Backend-Obj-Multiphase-Commit'] = 'yes'

        conn, resp, connect_duration = cls._make_connection(
            node, part, req, headers, conn_timeout, node_timeout)

        if is_informational(resp.status):
            continue_headers = HeaderKeyDict(resp.getheaders())
            can_send_metadata_footer = config_true_value(
                continue_headers.get('X-Obj-Metadata-Footer', 'no'))
            can_handle_multiphase_put = config_true_value(
                continue_headers.get('X-Obj-Multiphase-Commit', 'no'))

            if not can_send_metadata_footer:
                raise FooterNotSupported()

            if need_multiphase and not can_handle_multiphase_put:
                raise MultiphasePUTNotSupported()

        return cls(conn, node, resp, req, connect_duration, logger,
                   mime_boundary, multiphase=need_multiphase)


def chunk_transformer(policy, nstreams):
    segment_size = policy.ec_segment_size

    buf = collections.deque()
    total_buf_len = 0

    chunk = yield
    while chunk:
        buf.append(chunk)
        total_buf_len += len(chunk)
        if total_buf_len >= segment_size:
            chunks_to_encode = []
            # extract as many chunks as we can from the input buffer
            while total_buf_len >= segment_size:
                to_take = segment_size
                pieces = []
                while to_take > 0:
                    piece = buf.popleft()
                    if len(piece) > to_take:
                        buf.appendleft(piece[to_take:])
                        piece = piece[:to_take]
                    pieces.append(piece)
                    to_take -= len(piece)
                    total_buf_len -= len(piece)
                chunks_to_encode.append(''.join(pieces))

            frags_by_byte_order = []
            for chunk_to_encode in chunks_to_encode:
                frags_by_byte_order.append(
                    policy.pyeclib_driver.encode(chunk_to_encode))
            # Sequential calls to encode() have given us a list that
            # looks like this:
            #
            # [[frag_A1, frag_B1, frag_C1, ...],
            #  [frag_A2, frag_B2, frag_C2, ...], ...]
            #
            # What we need is a list like this:
            #
            # [(frag_A1 + frag_A2 + ...),  # destined for node A
            #  (frag_B1 + frag_B2 + ...),  # destined for node B
            #  (frag_C1 + frag_C2 + ...),  # destined for node C
            #  ...]
            obj_data = [''.join(frags)
                        for frags in zip(*frags_by_byte_order)]
            chunk = yield obj_data
        else:
            # didn't have enough data to encode
            chunk = yield None

    # Now we've gotten an empty chunk, which indicates end-of-input.
    # Take any leftover bytes and encode them.
    last_bytes = ''.join(buf)
    if last_bytes:
        last_frags = policy.pyeclib_driver.encode(last_bytes)
        yield last_frags
    else:
        yield [''] * nstreams


def trailing_metadata(policy, client_obj_hasher,
                      bytes_transferred_from_client,
                      fragment_archive_index):
    return {
        # etag and size values are being added twice here.
        # The container override header is used to update the container db
        # with these values as they represent the correct etag and size for
        # the whole object and not just the FA.
        # The object sysmeta headers will be saved on each FA of the object.
        'X-Object-Sysmeta-EC-Etag': client_obj_hasher.hexdigest(),
        'X-Object-Sysmeta-EC-Content-Length':
        str(bytes_transferred_from_client),
        'X-Backend-Container-Update-Override-Etag':
        client_obj_hasher.hexdigest(),
        'X-Backend-Container-Update-Override-Size':
        str(bytes_transferred_from_client),
        'X-Object-Sysmeta-Ec-Frag-Index': str(fragment_archive_index),
        # These fields are for debuggability,
        # AKA "what is this thing?"
        'X-Object-Sysmeta-EC-Scheme': policy.ec_scheme_description,
        'X-Object-Sysmeta-EC-Segment-Size': str(policy.ec_segment_size),
    }


@ObjectControllerRouter.register(EC_POLICY)
class ECObjectController(BaseObjectController):
    def _fragment_GET_request(self, req, node_iter, partition, policy):
        """
        Makes a GET request for a fragment.
        """
        backend_headers = self.generate_request_headers(
            req, additional=req.headers)

        getter = ResumingGetter(self.app, req, 'Object', node_iter,
                                partition, req.swift_entity_path,
                                backend_headers,
                                client_chunk_size=policy.fragment_size,
                                newest=False)
        return (getter, getter.response_parts_iter(req))

    def _convert_range(self, req, policy):
        """
        Take the requested range(s) from the client and convert it to range(s)
        to be sent to the object servers.

        This includes widening requested ranges to full segments, then
        converting those ranges to fragments so that we retrieve the minimum
        number of fragments from the object server.

        Mutates the request passed in.

        Returns a list of range specs (dictionaries with the different byte
        indices in them).
        """
        # Since segments and fragments have different sizes, we need
        # to modify the Range header sent to the object servers to
        # make sure we get the right fragments out of the fragment
        # archives.
        segment_size = policy.ec_segment_size
        fragment_size = policy.fragment_size

        range_specs = []
        new_ranges = []
        for client_start, client_end in req.range.ranges:
            # TODO: coalesce ranges that overlap segments. For
            # example, "bytes=0-10,20-30,40-50" with a 64 KiB
            # segment size will result in a a Range header in the
            # object request of "bytes=0-65535,0-65535,0-65535",
            # which is wasteful. We should be smarter and only
            # request that first segment once.
            segment_start, segment_end = client_range_to_segment_range(
                client_start, client_end, segment_size)

            fragment_start, fragment_end = \
                segment_range_to_fragment_range(
                    segment_start, segment_end,
                    segment_size, fragment_size)

            new_ranges.append((fragment_start, fragment_end))
            range_specs.append({'req_client_start': client_start,
                                'req_client_end': client_end,
                                'req_segment_start': segment_start,
                                'req_segment_end': segment_end,
                                'req_fragment_start': fragment_start,
                                'req_fragment_end': fragment_end})

        req.range = "bytes=" + ",".join(
            "%s-%s" % (s if s is not None else "",
                       e if e is not None else "")
            for s, e in new_ranges)
        return range_specs

    def _get_or_head_response(self, req, node_iter, partition, policy):
        req.headers.setdefault("X-Backend-Etag-Is-At",
                               "X-Object-Sysmeta-Ec-Etag")

        if req.method == 'HEAD':
            # no fancy EC decoding here, just one plain old HEAD request to
            # one object server because all fragments hold all metadata
            # information about the object.
            concurrency = policy.ec_ndata if self.app.concurrent_gets else 1
            resp = self.GETorHEAD_base(
                req, _('Object'), node_iter, partition,
                req.swift_entity_path, concurrency)
        else:  # GET request
            orig_range = None
            range_specs = []
            if req.range:
                orig_range = req.range
                range_specs = self._convert_range(req, policy)

            safe_iter = GreenthreadSafeIterator(node_iter)
            # Sending the request concurrently to all nodes, and responding
            # with the first response isn't something useful for EC as all
            # nodes contain different fragments. Also EC has implemented it's
            # own specific implementation of concurrent gets to ec_ndata nodes.
            # So we don't need to  worry about plumbing and sending a
            # concurrency value to ResumingGetter.
            with ContextPool(policy.ec_ndata) as pool:
                pile = GreenAsyncPile(pool)
                for _junk in range(policy.ec_ndata):
                    pile.spawn(self._fragment_GET_request,
                               req, safe_iter, partition,
                               policy)

                bad_gets = []
                etag_buckets = collections.defaultdict(list)
                best_etag = None
                for get, parts_iter in pile:
                    if is_success(get.last_status):
                        etag = HeaderKeyDict(
                            get.last_headers)['X-Object-Sysmeta-Ec-Etag']
                        etag_buckets[etag].append((get, parts_iter))
                        if etag != best_etag and (
                                len(etag_buckets[etag]) >
                                len(etag_buckets[best_etag])):
                            best_etag = etag
                    else:
                        bad_gets.append((get, parts_iter))
                    matching_response_count = max(
                        len(etag_buckets[best_etag]), len(bad_gets))
                    if (policy.ec_ndata - matching_response_count >
                            pile._pending) and node_iter.nodes_left > 0:
                        # we need more matching responses to reach ec_ndata
                        # than we have pending gets, as long as we still have
                        # nodes in node_iter we can spawn another
                        pile.spawn(self._fragment_GET_request, req,
                                   safe_iter, partition, policy)

            req.range = orig_range
            if len(etag_buckets[best_etag]) >= policy.ec_ndata:
                # headers can come from any of the getters
                resp_headers = HeaderKeyDict(
                    etag_buckets[best_etag][0][0].source_headers[-1])
                resp_headers.pop('Content-Range', None)
                eccl = resp_headers.get('X-Object-Sysmeta-Ec-Content-Length')
                obj_length = int(eccl) if eccl is not None else None

                # This is only true if we didn't get a 206 response, but
                # that's the only time this is used anyway.
                fa_length = int(resp_headers['Content-Length'])
                app_iter = ECAppIter(
                    req.swift_entity_path,
                    policy,
                    [iterator for getter, iterator in etag_buckets[best_etag]],
                    range_specs, fa_length, obj_length,
                    self.app.logger)
                resp = Response(
                    request=req,
                    headers=resp_headers,
                    conditional_response=True,
                    app_iter=app_iter)
                try:
                    app_iter.kickoff(req, resp)
                except HTTPException as err_resp:
                    # catch any HTTPException response here so that we can
                    # process response headers uniformly in _fix_response
                    resp = err_resp
            else:
                statuses = []
                reasons = []
                bodies = []
                headers = []
                for getter, body_parts_iter in bad_gets:
                    statuses.extend(getter.statuses)
                    reasons.extend(getter.reasons)
                    bodies.extend(getter.bodies)
                    headers.extend(getter.source_headers)
                resp = self.best_response(
                    req, statuses, reasons, bodies, 'Object',
                    headers=headers)
        self._fix_response(resp)
        return resp

    def _fix_response(self, resp):
        # EC fragment archives each have different bytes, hence different
        # etags. However, they all have the original object's etag stored in
        # sysmeta, so we copy that here (if it exists) so the client gets it.
        resp.headers['Etag'] = resp.headers.get('X-Object-Sysmeta-Ec-Etag')
        if (is_success(resp.status_int) or is_redirection(resp.status_int) or
                resp.status_int == HTTP_REQUESTED_RANGE_NOT_SATISFIABLE):
            resp.accept_ranges = 'bytes'
        if is_success(resp.status_int):
            resp.headers['Content-Length'] = resp.headers.get(
                'X-Object-Sysmeta-Ec-Content-Length')
            resp.fix_conditional_response()

    def _make_putter(self, node, part, req, headers):
        # the object server will get different bytes, so these
        # values do not apply (Content-Length might, in general, but
        # in the specific case of replication vs. EC, it doesn't).
        client_cl = headers.pop('Content-Length', None)
        headers.pop('Etag', None)

        expected_frag_size = None
        if client_cl:
            policy_index = int(headers.get('X-Backend-Storage-Policy-Index'))
            policy = POLICIES.get_by_index(policy_index)
            # TODO: PyECLib <= 1.2.0 looks to return the segment info
            # different from the input for aligned data efficiency but
            # Swift never does. So calculate the fragment length Swift
            # will actually send to object sever by making two different
            # get_segment_info calls (until PyECLib fixed).
            # policy.fragment_size makes the call using segment size,
            # and the next call is to get info for the last segment

            # get number of fragments except the tail - use truncation //
            num_fragments = int(client_cl) // policy.ec_segment_size
            expected_frag_size = policy.fragment_size * num_fragments

            # calculate the tail fragment_size by hand and add it to
            # expected_frag_size
            last_segment_size = int(client_cl) % policy.ec_segment_size
            if last_segment_size:
                last_info = policy.pyeclib_driver.get_segment_info(
                    last_segment_size, policy.ec_segment_size)
                expected_frag_size += last_info['fragment_size']
        headers['X-Backend-Obj-Content-Length'] = expected_frag_size

        return MIMEPutter.connect(
            node, part, req, headers,
            conn_timeout=self.app.conn_timeout,
            node_timeout=self.app.node_timeout,
            logger=self.app.logger,
            need_multiphase=True)

    def _determine_chunk_destinations(self, putters):
        """
        Given a list of putters, return a dict where the key is the putter
        and the value is the node index to use.

        This is done so that we line up handoffs using the same node index
        (in the primary part list) as the primary that the handoff is standing
        in for.  This lets erasure-code fragment archives wind up on the
        preferred local primary nodes when possible.
        """
        # Give each putter a "chunk index": the index of the
        # transformed chunk that we'll send to it.
        #
        # For primary nodes, that's just its index (primary 0 gets
        # chunk 0, primary 1 gets chunk 1, and so on). For handoffs,
        # we assign the chunk index of a missing primary.
        handoff_conns = []
        chunk_index = {}
        for p in putters:
            if p.node_index is not None:
                chunk_index[p] = p.node_index
            else:
                handoff_conns.append(p)

        # Note: we may have more holes than handoffs. This is okay; it
        # just means that we failed to connect to one or more storage
        # nodes. Holes occur when a storage node is down, in which
        # case the connection is not replaced, and when a storage node
        # returns 507, in which case a handoff is used to replace it.
        holes = [x for x in range(len(putters))
                 if x not in chunk_index.values()]

        for hole, p in zip(holes, handoff_conns):
            chunk_index[p] = hole
        return chunk_index

    def _transfer_data(self, req, policy, data_source, putters, nodes,
                       min_conns, etag_hasher):
        """
        Transfer data for an erasure coded object.

        This method was added in the PUT method extraction change
        """
        bytes_transferred = 0
        chunk_transform = chunk_transformer(policy, len(nodes))
        chunk_transform.send(None)

        def send_chunk(chunk):
            if etag_hasher:
                etag_hasher.update(chunk)
            backend_chunks = chunk_transform.send(chunk)
            if backend_chunks is None:
                # If there's not enough bytes buffered for erasure-encoding
                # or whatever we're doing, the transform will give us None.
                return

            for putter in list(putters):
                backend_chunk = backend_chunks[chunk_index[putter]]
                if not putter.failed:
                    putter.chunk_hasher.update(backend_chunk)
                    putter.send_chunk(backend_chunk)
                else:
                    putters.remove(putter)
            self._check_min_conn(
                req, putters, min_conns, msg='Object PUT exceptions during'
                ' send, %(conns)s/%(nodes)s required connections')

        try:
            with ContextPool(len(putters)) as pool:

                # build our chunk index dict to place handoffs in the
                # same part nodes index as the primaries they are covering
                chunk_index = self._determine_chunk_destinations(putters)

                for putter in putters:
                    putter.spawn_sender_greenthread(
                        pool, self.app.put_queue_depth, self.app.node_timeout,
                        self.app.exception_occurred)
                while True:
                    with ChunkReadTimeout(self.app.client_timeout):
                        try:
                            chunk = next(data_source)
                        except StopIteration:
                            break
                    bytes_transferred += len(chunk)
                    if bytes_transferred > constraints.MAX_FILE_SIZE:
                        raise HTTPRequestEntityTooLarge(request=req)

                    send_chunk(chunk)

                if req.content_length and (
                        bytes_transferred < req.content_length):
                    req.client_disconnect = True
                    self.app.logger.warning(
                        _('Client disconnected without sending enough data'))
                    self.app.logger.increment('client_disconnects')
                    raise HTTPClientDisconnect(request=req)

                computed_etag = (etag_hasher.hexdigest()
                                 if etag_hasher else None)
                received_etag = req.headers.get(
                    'etag', '').strip('"')
                if (computed_etag and received_etag and
                   computed_etag != received_etag):
                    raise HTTPUnprocessableEntity(request=req)

                send_chunk('')  # flush out any buffered data

                for putter in putters:
                    trail_md = trailing_metadata(
                        policy, etag_hasher,
                        bytes_transferred,
                        chunk_index[putter])
                    # update with any footers set by middleware
                    trail_md.update(self._get_footers(req))
                    # but Etag must always be hash of what we sent
                    trail_md['Etag'] = \
                        putter.chunk_hasher.hexdigest()
                    putter.end_of_object_data(footer_metadata=trail_md)

                for putter in putters:
                    putter.wait()

                # for storage policies requiring 2-phase commit (e.g.
                # erasure coding), enforce >= 'quorum' number of
                # 100-continue responses - this indicates successful
                # object data and metadata commit and is a necessary
                # condition to be met before starting 2nd PUT phase
                final_phase = False
                statuses, reasons, bodies, _junk = \
                    self._get_put_responses(
                        req, putters, len(nodes), final_phase=final_phase,
                        min_responses=min_conns)
                if not self.have_quorum(
                        statuses, len(nodes), quorum=min_conns):
                    self.app.logger.error(
                        _('Not enough object servers ack\'ed (got %d)'),
                        statuses.count(HTTP_CONTINUE))
                    raise HTTPServiceUnavailable(request=req)

                elif not self._have_adequate_informational(
                        statuses, min_conns):
                    resp = self.best_response(req, statuses, reasons, bodies,
                                              _('Object PUT'),
                                              quorum_size=min_conns)
                    if is_client_error(resp.status_int):
                        # if 4xx occurred in this state it is absolutely
                        # a bad conversation between proxy-server and
                        # object-server (even if it's
                        # HTTP_UNPROCESSABLE_ENTITY) so we should regard this
                        # as HTTPServiceUnavailable.
                        raise HTTPServiceUnavailable(request=req)
                    else:
                        # Other errors should use raw best_response
                        raise resp

                # quorum achieved, start 2nd phase - send commit
                # confirmation to participating object servers
                # so they write a .durable state file indicating
                # a successful PUT
                for putter in putters:
                    putter.send_commit_confirmation()
                for putter in putters:
                    putter.wait()
        except ChunkReadTimeout as err:
            self.app.logger.warning(
                _('ERROR Client read timeout (%ss)'), err.seconds)
            self.app.logger.increment('client_timeouts')
            raise HTTPRequestTimeout(request=req)
        except ChunkReadError:
            req.client_disconnect = True
            self.app.logger.warning(
                _('Client disconnected without sending last chunk'))
            self.app.logger.increment('client_disconnects')
            raise HTTPClientDisconnect(request=req)
        except HTTPException:
            raise
        except Timeout:
            self.app.logger.exception(
                _('ERROR Exception causing client disconnect'))
            raise HTTPClientDisconnect(request=req)
        except Exception:
            self.app.logger.exception(
                _('ERROR Exception transferring data to object servers %s'),
                {'path': req.path})
            raise HTTPInternalServerError(request=req)

    def _have_adequate_responses(
            self, statuses, min_responses, conditional_func):
        """
        Given a list of statuses from several requests, determine if a
        satisfactory number of nodes have responded with 1xx or 2xx statuses to
        deem the transaction for a succssful response to the client.

        :param statuses: list of statuses returned so far
        :param min_responses: minimal pass criterion for number of successes
        :param conditional_func: a callable function to check http status code
        :returns: True or False, depending on current number of successes
        """
        if sum(1 for s in statuses if (conditional_func(s))) >= min_responses:
            return True
        return False

    def _have_adequate_successes(self, statuses, min_responses):
        """
        Partial method of _have_adequate_responses for 2xx
        """
        return self._have_adequate_responses(
            statuses, min_responses, is_success)

    def _have_adequate_informational(self, statuses, min_responses):
        """
        Partial method of _have_adequate_responses for 1xx
        """
        return self._have_adequate_responses(
            statuses, min_responses, is_informational)

<<<<<<< HEAD
    def _have_adequate_put_responses(self, statuses, num_nodes, min_responses):
        # For an EC PUT we require a quorum of responses with success statuses
        # in order to move on to next phase of PUT request handling without
        # having to wait for *all* responses.
        # TODO: this implies that in the first phase of the backend PUTs when
        # we are actually expecting 1xx responses that we will end up waiting
        # for *all* responses. That seems inefficient since we only need a
        # quorum of 1xx responses to proceed.
        return self._have_adequate_successes(statuses, min_responses)
=======
    def _await_response(self, conn, final_phase):
        return conn.await_response(
            self.app.node_timeout, not final_phase)

    def _get_conn_response(self, conn, req, logger_thread_locals,
                           final_phase, **kwargs):
        self.app.logger.thread_locals = logger_thread_locals
        try:
            resp = self._await_response(conn, final_phase=final_phase,
                                        **kwargs)
        except (Exception, Timeout):
            resp = None
            if final_phase:
                status_type = 'final'
            else:
                status_type = 'commit'
            self.app.exception_occurred(
                conn.node, _('Object'),
                _('Trying to get %(status_type)s status of PUT to %(path)s') %
                {'status_type': status_type, 'path': req.path})
        return (conn, resp)

    def _get_put_responses(self, req, putters, num_nodes, final_phase,
                           min_responses, need_quorum=True):
        """
        Collect erasure coded object responses.

        Collect object responses to a PUT request and determine if
        satisfactory number of nodes have returned success.  Return
        statuses, quorum result if indicated by 'need_quorum' and
        etags if this is a final phase or a multiphase PUT transaction.

        :param req: the request
        :param putters: list of putters for the request
        :param num_nodes: number of nodes involved
        :param final_phase: boolean indicating if this is the last phase
        :param min_responses: minimum needed when not requiring quorum
        :param need_quorum: boolean indicating if quorum is required
        """
        statuses = []
        reasons = []
        bodies = []
        etags = set()

        pile = GreenAsyncPile(len(putters))
        for putter in putters:
            if putter.failed:
                continue
            pile.spawn(self._get_conn_response, putter, req,
                       self.app.logger.thread_locals, final_phase=final_phase)

        def _handle_response(putter, response):
            statuses.append(response.status)
            reasons.append(response.reason)
            if final_phase:
                body = response.read()
            else:
                body = ''
            bodies.append(body)
            if response.status == HTTP_INSUFFICIENT_STORAGE:
                putter.failed = True
                self.app.error_limit(putter.node,
                                     _('ERROR Insufficient Storage'))
            elif response.status >= HTTP_INTERNAL_SERVER_ERROR:
                putter.failed = True
                self.app.error_occurred(
                    putter.node,
                    _('ERROR %(status)d %(body)s From Object Server '
                      're: %(path)s') %
                    {'status': response.status,
                     'body': body[:1024], 'path': req.path})
            elif is_success(response.status):
                etags.add(response.getheader('etag').strip('"'))

        quorum = False
        for (putter, response) in pile:
            if response:
                _handle_response(putter, response)
                if self._have_adequate_successes(statuses, min_responses):
                    break
            else:
                putter.failed = True

        # give any pending requests *some* chance to finish
        finished_quickly = pile.waitall(self.app.post_quorum_timeout)
        for (putter, response) in finished_quickly:
            if response:
                _handle_response(putter, response)

        if need_quorum:
            if final_phase:
                while len(statuses) < num_nodes:
                    statuses.append(HTTP_SERVICE_UNAVAILABLE)
                    reasons.append('')
                    bodies.append('')
            else:
                # intermediate response phase - set return value to true only
                # if there are responses having same value of *any* status
                # except 5xx
                if self.have_quorum(statuses, num_nodes, quorum=min_responses):
                    quorum = True

        return statuses, reasons, bodies, etags, quorum
>>>>>>> 4c708637

    def _store_object(self, req, data_source, nodes, partition,
                      outgoing_headers):
        """
        Store an erasure coded object.
        """
        policy_index = int(req.headers.get('X-Backend-Storage-Policy-Index'))
        policy = POLICIES.get_by_index(policy_index)
        # Since the request body sent from client -> proxy is not
        # the same as the request body sent proxy -> object, we
        # can't rely on the object-server to do the etag checking -
        # so we have to do it here.
        etag_hasher = md5()

        min_conns = policy.quorum
        putters = self._get_put_connections(
            req, nodes, partition, outgoing_headers, policy)

        try:
            # check that a minimum number of connections were established and
            # meet all the correct conditions set in the request
            self._check_failure_put_connections(putters, req, min_conns)

            self._transfer_data(req, policy, data_source, putters,
                                nodes, min_conns, etag_hasher)
            # The .durable file will propagate in a replicated fashion; if
            # one exists, the reconstructor will spread it around.
            # In order to avoid successfully writing an object, but refusing
            # to serve it on a subsequent GET because don't have enough
            # durable data fragments - we require the same number of durable
            # writes as quorum fragment writes.  If object servers are in the
            # future able to serve their non-durable fragment archives we may
            # be able to reduce this quorum count if needed.
            putters = [p for p in putters if not p.failed]
            # ignore response etags
            statuses, reasons, bodies, _etags = \
                self._get_put_responses(req, putters, len(nodes),
                                        final_phase=True,
                                        min_responses=min_conns)
        except HTTPException as resp:
            return resp

        etag = etag_hasher.hexdigest()
        resp = self.best_response(req, statuses, reasons, bodies,
                                  _('Object PUT'), etag=etag,
                                  quorum_size=min_conns)
        resp.last_modified = math.ceil(
            float(Timestamp(req.headers['X-Timestamp'])))
        return resp<|MERGE_RESOLUTION|>--- conflicted
+++ resolved
@@ -338,8 +338,8 @@
                 status_type = 'commit'
             self.app.exception_occurred(
                 conn.node, _('Object'),
-                _('Trying to get %s status of PUT to %s') % (
-                    status_type, req.path))
+                _('Trying to get %(status_type)s status of PUT to %(path)s') %
+                {'status_type': status_type, 'path': req.path})
         return (conn, resp)
 
     def _have_adequate_put_responses(self, statuses, num_nodes, min_responses):
@@ -2464,7 +2464,6 @@
         return self._have_adequate_responses(
             statuses, min_responses, is_informational)
 
-<<<<<<< HEAD
     def _have_adequate_put_responses(self, statuses, num_nodes, min_responses):
         # For an EC PUT we require a quorum of responses with success statuses
         # in order to move on to next phase of PUT request handling without
@@ -2474,111 +2473,6 @@
         # for *all* responses. That seems inefficient since we only need a
         # quorum of 1xx responses to proceed.
         return self._have_adequate_successes(statuses, min_responses)
-=======
-    def _await_response(self, conn, final_phase):
-        return conn.await_response(
-            self.app.node_timeout, not final_phase)
-
-    def _get_conn_response(self, conn, req, logger_thread_locals,
-                           final_phase, **kwargs):
-        self.app.logger.thread_locals = logger_thread_locals
-        try:
-            resp = self._await_response(conn, final_phase=final_phase,
-                                        **kwargs)
-        except (Exception, Timeout):
-            resp = None
-            if final_phase:
-                status_type = 'final'
-            else:
-                status_type = 'commit'
-            self.app.exception_occurred(
-                conn.node, _('Object'),
-                _('Trying to get %(status_type)s status of PUT to %(path)s') %
-                {'status_type': status_type, 'path': req.path})
-        return (conn, resp)
-
-    def _get_put_responses(self, req, putters, num_nodes, final_phase,
-                           min_responses, need_quorum=True):
-        """
-        Collect erasure coded object responses.
-
-        Collect object responses to a PUT request and determine if
-        satisfactory number of nodes have returned success.  Return
-        statuses, quorum result if indicated by 'need_quorum' and
-        etags if this is a final phase or a multiphase PUT transaction.
-
-        :param req: the request
-        :param putters: list of putters for the request
-        :param num_nodes: number of nodes involved
-        :param final_phase: boolean indicating if this is the last phase
-        :param min_responses: minimum needed when not requiring quorum
-        :param need_quorum: boolean indicating if quorum is required
-        """
-        statuses = []
-        reasons = []
-        bodies = []
-        etags = set()
-
-        pile = GreenAsyncPile(len(putters))
-        for putter in putters:
-            if putter.failed:
-                continue
-            pile.spawn(self._get_conn_response, putter, req,
-                       self.app.logger.thread_locals, final_phase=final_phase)
-
-        def _handle_response(putter, response):
-            statuses.append(response.status)
-            reasons.append(response.reason)
-            if final_phase:
-                body = response.read()
-            else:
-                body = ''
-            bodies.append(body)
-            if response.status == HTTP_INSUFFICIENT_STORAGE:
-                putter.failed = True
-                self.app.error_limit(putter.node,
-                                     _('ERROR Insufficient Storage'))
-            elif response.status >= HTTP_INTERNAL_SERVER_ERROR:
-                putter.failed = True
-                self.app.error_occurred(
-                    putter.node,
-                    _('ERROR %(status)d %(body)s From Object Server '
-                      're: %(path)s') %
-                    {'status': response.status,
-                     'body': body[:1024], 'path': req.path})
-            elif is_success(response.status):
-                etags.add(response.getheader('etag').strip('"'))
-
-        quorum = False
-        for (putter, response) in pile:
-            if response:
-                _handle_response(putter, response)
-                if self._have_adequate_successes(statuses, min_responses):
-                    break
-            else:
-                putter.failed = True
-
-        # give any pending requests *some* chance to finish
-        finished_quickly = pile.waitall(self.app.post_quorum_timeout)
-        for (putter, response) in finished_quickly:
-            if response:
-                _handle_response(putter, response)
-
-        if need_quorum:
-            if final_phase:
-                while len(statuses) < num_nodes:
-                    statuses.append(HTTP_SERVICE_UNAVAILABLE)
-                    reasons.append('')
-                    bodies.append('')
-            else:
-                # intermediate response phase - set return value to true only
-                # if there are responses having same value of *any* status
-                # except 5xx
-                if self.have_quorum(statuses, num_nodes, quorum=min_responses):
-                    quorum = True
-
-        return statuses, reasons, bodies, etags, quorum
->>>>>>> 4c708637
 
     def _store_object(self, req, data_source, nodes, partition,
                       outgoing_headers):
