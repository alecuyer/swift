# Copyright (c) 2010-2012 OpenStack Foundation
#
# Licensed under the Apache License, Version 2.0 (the "License");
# you may not use this file except in compliance with the License.
# You may obtain a copy of the License at
#
#    http://www.apache.org/licenses/LICENSE-2.0
#
# Unless required by applicable law or agreed to in writing, software
# distributed under the License is distributed on an "AS IS" BASIS,
# WITHOUT WARRANTIES OR CONDITIONS OF ANY KIND, either express or
# implied.
# See the License for the specific language governing permissions and
# limitations under the License.

"""WSGI tools for use with swift."""

from __future__ import print_function

import errno
import inspect
import os
import signal
import time
import mimetools
from swift import gettext_ as _
from textwrap import dedent

import eventlet
import eventlet.debug
from eventlet import greenio, GreenPool, sleep, wsgi, listen, Timeout
from paste.deploy import loadwsgi
from eventlet.green import socket, ssl, os as green_os
from six import BytesIO
from six import StringIO
from six.moves.urllib.parse import unquote

from swift.common import utils, constraints
from swift.common.storage_policy import BindPortsCache
from swift.common.swob import Request
from swift.common.utils import capture_stdio, disable_fallocate, \
    drop_privileges, get_logger, NullLogger, config_true_value, \
    validate_configuration, get_hub, config_auto_int_value, \
    CloseableChain

# Set maximum line size of message headers to be accepted.
wsgi.MAX_HEADER_LINE = constraints.MAX_HEADER_SIZE

try:
    import multiprocessing
    CPU_COUNT = multiprocessing.cpu_count() or 1
except (ImportError, NotImplementedError):
    CPU_COUNT = 1


class NamedConfigLoader(loadwsgi.ConfigLoader):
    """
    Patch paste.deploy's ConfigLoader so each context object will know what
    config section it came from.
    """

    def get_context(self, object_type, name=None, global_conf=None):
        context = super(NamedConfigLoader, self).get_context(
            object_type, name=name, global_conf=global_conf)
        context.name = name
        return context


loadwsgi.ConfigLoader = NamedConfigLoader


class ConfigDirLoader(NamedConfigLoader):
    """
    Read configuration from multiple files under the given path.
    """

    def __init__(self, conf_dir):
        # parent class uses filename attribute when building error messages
        self.filename = conf_dir = conf_dir.strip()
        defaults = {
            'here': os.path.normpath(os.path.abspath(conf_dir)),
            '__file__': os.path.abspath(conf_dir)
        }
        self.parser = loadwsgi.NicerConfigParser(conf_dir, defaults=defaults)
        self.parser.optionxform = str  # Don't lower-case keys
        utils.read_conf_dir(self.parser, conf_dir)


def _loadconfigdir(object_type, uri, path, name, relative_to, global_conf):
    if relative_to:
        path = os.path.normpath(os.path.join(relative_to, path))
    loader = ConfigDirLoader(path)
    if global_conf:
        loader.update_defaults(global_conf, overwrite=False)
    return loader.get_context(object_type, name, global_conf)


# add config_dir parsing to paste.deploy
loadwsgi._loaders['config_dir'] = _loadconfigdir


class ConfigString(NamedConfigLoader):
    """
    Wrap a raw config string up for paste.deploy.

    If you give one of these to our loadcontext (e.g. give it to our
    appconfig) we'll intercept it and get it routed to the right loader.
    """

    def __init__(self, config_string):
        self.contents = StringIO(dedent(config_string))
        self.filename = "string"
        defaults = {
            'here': "string",
            '__file__': "string",
        }
        self.parser = loadwsgi.NicerConfigParser("string", defaults=defaults)
        self.parser.optionxform = str  # Don't lower-case keys
        self.parser.readfp(self.contents)


def wrap_conf_type(f):
    """
    Wrap a function whos first argument is a paste.deploy style config uri,
    such that you can pass it an un-adorned raw filesystem path (or config
    string) and the config directive (either config:, config_dir:, or
    config_str:) will be added automatically based on the type of entity
    (either a file or directory, or if no such entity on the file system -
    just a string) before passing it through to the paste.deploy function.
    """
    def wrapper(conf_path, *args, **kwargs):
        if os.path.isdir(conf_path):
            conf_type = 'config_dir'
        else:
            conf_type = 'config'
        conf_uri = '%s:%s' % (conf_type, conf_path)
        return f(conf_uri, *args, **kwargs)
    return wrapper


appconfig = wrap_conf_type(loadwsgi.appconfig)


def monkey_patch_mimetools():
    """
    mimetools.Message defaults content-type to "text/plain"
    This changes it to default to None, so we can detect missing headers.
    """

    orig_parsetype = mimetools.Message.parsetype

    def parsetype(self):
        if not self.typeheader:
            self.type = None
            self.maintype = None
            self.subtype = None
            self.plisttext = ''
        else:
            orig_parsetype(self)
    parsetype.patched = True

    if not getattr(mimetools.Message.parsetype, 'patched', None):
        mimetools.Message.parsetype = parsetype


def get_socket(conf):
    """Bind socket to bind ip:port in conf

    :param conf: Configuration dict to read settings from

    :returns : a socket object as returned from socket.listen or
               ssl.wrap_socket if conf specifies cert_file
    """
    try:
        bind_port = int(conf['bind_port'])
    except (ValueError, KeyError, TypeError):
        raise ConfigFilePortError()
    bind_addr = (conf.get('bind_ip', '0.0.0.0'), bind_port)
    address_family = [addr[0] for addr in socket.getaddrinfo(
        bind_addr[0], bind_addr[1], socket.AF_UNSPEC, socket.SOCK_STREAM)
        if addr[0] in (socket.AF_INET, socket.AF_INET6)][0]
    sock = None
    bind_timeout = int(conf.get('bind_timeout', 30))
    retry_until = time.time() + bind_timeout
    warn_ssl = False
    while not sock and time.time() < retry_until:
        try:
            sock = listen(bind_addr, backlog=int(conf.get('backlog', 4096)),
                          family=address_family)
            if 'cert_file' in conf:
                warn_ssl = True
                sock = ssl.wrap_socket(sock, certfile=conf['cert_file'],
                                       keyfile=conf['key_file'])
        except socket.error as err:
            if err.args[0] != errno.EADDRINUSE:
                raise
            sleep(0.1)
    if not sock:
        raise Exception(_('Could not bind to %(addr)s:%(port)s '
                          'after trying for %(timeout)s seconds') % {
                              'addr': bind_addr[0], 'port': bind_addr[1],
                              'timeout': bind_timeout})
    # in my experience, sockets can hang around forever without keepalive
    sock.setsockopt(socket.SOL_SOCKET, socket.SO_KEEPALIVE, 1)
    sock.setsockopt(socket.IPPROTO_TCP, socket.TCP_NODELAY, 1)
    if hasattr(socket, 'TCP_KEEPIDLE'):
        sock.setsockopt(socket.IPPROTO_TCP, socket.TCP_KEEPIDLE, 600)
    if warn_ssl:
        ssl_warning_message = _('WARNING: SSL should only be enabled for '
                                'testing purposes. Use external SSL '
                                'termination for a production deployment.')
        get_logger(conf).warning(ssl_warning_message)
        print(ssl_warning_message)
    return sock


class RestrictedGreenPool(GreenPool):
    """
    Works the same as GreenPool, but if the size is specified as one, then the
    spawn_n() method will invoke waitall() before returning to prevent the
    caller from doing any other work (like calling accept()).
    """
    def __init__(self, size=1024):
        super(RestrictedGreenPool, self).__init__(size=size)
        self._rgp_do_wait = (size == 1)

    def spawn_n(self, *args, **kwargs):
        super(RestrictedGreenPool, self).spawn_n(*args, **kwargs)
        if self._rgp_do_wait:
            self.waitall()


def pipeline_property(name, **kwargs):
    """
    Create a property accessor for the given name.  The property will
    dig through the bound instance on which it was accessed for an
    attribute "app" and check that object for an attribute of the given
    name.  If the "app" object does not have such an attribute, it will
    look for an attribute "app" on THAT object and continue it's search
    from there.  If the named attribute cannot be found accessing the
    property will raise AttributeError.

    If a default kwarg is provided you get that instead of the
    AttributeError.  When found the attribute will be cached on instance
    with the property accessor using the same name as the attribute
    prefixed with a leading underscore.
    """

    cache_attr_name = '_%s' % name

    def getter(self):
        cached_value = getattr(self, cache_attr_name, None)
        if cached_value:
            return cached_value
        app = self  # first app is on self
        while True:
            app = getattr(app, 'app', None)
            if not app:
                break
            try:
                value = getattr(app, name)
            except AttributeError:
                continue
            setattr(self, cache_attr_name, value)
            return value
        if 'default' in kwargs:
            return kwargs['default']
        raise AttributeError('No apps in pipeline have a '
                             '%s attribute' % name)

    return property(getter)


class PipelineWrapper(object):
    """
    This class provides a number of utility methods for
    modifying the composition of a wsgi pipeline.
    """

    def __init__(self, context):
        self.context = context

    def __contains__(self, entry_point_name):
        try:
            self.index(entry_point_name)
            return True
        except ValueError:
            return False

    def startswith(self, entry_point_name):
        """
        Tests if the pipeline starts with the given entry point name.

        :param entry_point_name: entry point of middleware or app (Swift only)

        :returns: True if entry_point_name is first in pipeline, False
                  otherwise
        """
        try:
            first_ctx = self.context.filter_contexts[0]
        except IndexError:
            first_ctx = self.context.app_context
        return first_ctx.entry_point_name == entry_point_name

    def _format_for_display(self, ctx):
        # Contexts specified by pipeline= have .name set in NamedConfigLoader.
        if hasattr(ctx, 'name'):
            return ctx.name
        # This should not happen: a foreign context. Let's not crash.
        return "<unknown>"

    def __str__(self):
        parts = [self._format_for_display(ctx)
                 for ctx in self.context.filter_contexts]
        parts.append(self._format_for_display(self.context.app_context))
        return " ".join(parts)

    def create_filter(self, entry_point_name):
        """
        Creates a context for a filter that can subsequently be added
        to a pipeline context.

        :param entry_point_name: entry point of the middleware (Swift only)

        :returns: a filter context
        """
        spec = 'egg:swift#' + entry_point_name
        ctx = loadwsgi.loadcontext(loadwsgi.FILTER, spec,
                                   global_conf=self.context.global_conf)
        ctx.protocol = 'paste.filter_factory'
        ctx.name = entry_point_name
        return ctx

    def index(self, entry_point_name):
        """
        Returns the first index of the given entry point name in the pipeline.

        Raises ValueError if the given module is not in the pipeline.
        """
        for i, ctx in enumerate(self.context.filter_contexts):
            if ctx.entry_point_name == entry_point_name:
                return i
        raise ValueError("%s is not in pipeline" % (entry_point_name,))

    def insert_filter(self, ctx, index=0):
        """
        Inserts a filter module into the pipeline context.

        :param ctx: the context to be inserted
        :param index: (optional) index at which filter should be
                      inserted in the list of pipeline filters. Default
                      is 0, which means the start of the pipeline.
        """
        self.context.filter_contexts.insert(index, ctx)


def loadcontext(object_type, uri, name=None, relative_to=None,
                global_conf=None):
    if isinstance(uri, loadwsgi.ConfigLoader):
        # bypass loadcontext's uri parsing and loader routing and
        # just directly return the context
        if global_conf:
            uri.update_defaults(global_conf, overwrite=False)
        return uri.get_context(object_type, name, global_conf)
    add_conf_type = wrap_conf_type(lambda x: x)
    return loadwsgi.loadcontext(object_type, add_conf_type(uri), name=name,
                                relative_to=relative_to,
                                global_conf=global_conf)


def _add_pipeline_properties(app, *names):
    for property_name in names:
        if not hasattr(app, property_name):
            setattr(app.__class__, property_name,
                    pipeline_property(property_name))


def loadapp(conf_file, global_conf=None, allow_modify_pipeline=True):
    """
    Loads a context from a config file, and if the context is a pipeline
    then presents the app with the opportunity to modify the pipeline.
    """
    global_conf = global_conf or {}
    ctx = loadcontext(loadwsgi.APP, conf_file, global_conf=global_conf)
    if ctx.object_type.name == 'pipeline':
        # give app the opportunity to modify the pipeline context
        app = ctx.app_context.create()
        func = getattr(app, 'modify_wsgi_pipeline', None)
        if func and allow_modify_pipeline:
            func(PipelineWrapper(ctx))
    return ctx.create()


def run_server(conf, logger, sock, global_conf=None):
    # Ensure TZ environment variable exists to avoid stat('/etc/localtime') on
    # some platforms. This locks in reported times to the timezone in which
    # the server first starts running in locations that periodically change
    # timezones.
    os.environ['TZ'] = time.strftime("%z", time.gmtime())

    wsgi.HttpProtocol.default_request_version = "HTTP/1.0"
    # Turn off logging requests by the underlying WSGI software.
    wsgi.HttpProtocol.log_request = lambda *a: None
    # Redirect logging other messages by the underlying WSGI software.
    wsgi.HttpProtocol.log_message = \
        lambda s, f, *a: logger.error('ERROR WSGI: ' + f % a)
    wsgi.WRITE_TIMEOUT = int(conf.get('client_timeout') or 60)

    eventlet.hubs.use_hub(get_hub())
    # NOTE(sileht):
    #     monkey-patching thread is required by python-keystoneclient;
    #     monkey-patching select is required by oslo.messaging pika driver
    #         if thread is monkey-patched.
    eventlet.patcher.monkey_patch(all=False, socket=True, select=True,
                                  thread=True)
    eventlet_debug = config_true_value(conf.get('eventlet_debug', 'no'))
    eventlet.debug.hub_exceptions(eventlet_debug)
    wsgi_logger = NullLogger()
    if eventlet_debug:
        # let eventlet.wsgi.server log to stderr
        wsgi_logger = None
    # utils.LogAdapter stashes name in server; fallback on unadapted loggers
    if not global_conf:
        if hasattr(logger, 'server'):
            log_name = logger.server
        else:
            log_name = logger.name
        global_conf = {'log_name': log_name}
    app = loadapp(conf['__file__'], global_conf=global_conf)
    max_clients = int(conf.get('max_clients', '1024'))
    pool = RestrictedGreenPool(size=max_clients)
    try:
        # Disable capitalizing headers in Eventlet if possible.  This is
        # necessary for the AWS SDK to work with swift3 middleware.
        argspec = inspect.getargspec(wsgi.server)
        if 'capitalize_response_headers' in argspec.args:
            wsgi.server(sock, app, wsgi_logger, custom_pool=pool,
                        capitalize_response_headers=False)
        else:
            wsgi.server(sock, app, wsgi_logger, custom_pool=pool)
    except socket.error as err:
        if err[0] != errno.EINVAL:
            raise
    pool.waitall()


class WorkersStrategy(object):
    """
    WSGI server management strategy object for a single bind port and listen
    socket shared by a configured number of forked-off workers.

    Used in :py:func:`run_wsgi`.

    :param dict conf: Server configuration dictionary.
    :param logger: The server's :py:class:`~swift.common.utils.LogAdaptor`
                   object.
    """

    def __init__(self, conf, logger):
        self.conf = conf
        self.logger = logger
        self.sock = None
        self.children = []
        self.worker_count = config_auto_int_value(conf.get('workers'),
                                                  CPU_COUNT)

    def loop_timeout(self):
        """
        We want to keep from busy-waiting, but we also need a non-None value so
        the main loop gets a chance to tell whether it should keep running or
        not (e.g. SIGHUP received).

        So we return 0.5.
        """

        return 0.5

    def bind_ports(self):
        """
        Bind the one listen socket for this strategy and drop privileges
        (since the parent process will never need to bind again).
        """

        try:
            self.sock = get_socket(self.conf)
        except ConfigFilePortError:
            msg = 'bind_port wasn\'t properly set in the config file. ' \
                'It must be explicitly set to a valid port number.'
            return msg
        drop_privileges(self.conf.get('user', 'swift'))

    def no_fork_sock(self):
        """
        Return a server listen socket if the server should run in the
        foreground (no fork).
        """

        # Useful for profiling [no forks].
        if self.worker_count == 0:
            return self.sock

    def new_worker_socks(self):
        """
        Yield a sequence of (socket, opqaue_data) tuples for each server which
        should be forked-off and started.

        The opaque_data item for each socket will passed into the
        :py:meth:`log_sock_exit` and :py:meth:`register_worker_start` methods
        where it will be ignored.
        """

        while len(self.children) < self.worker_count:
            yield self.sock, None

    def post_fork_hook(self):
        """
        Perform any initialization in a forked-off child process prior to
        starting the wsgi server.
        """

        pass

    def log_sock_exit(self, sock, _unused):
        """
        Log a server's exit.

        :param socket sock: The listen socket for the worker just started.
        :param _unused: The socket's opaque_data yielded by
                        :py:meth:`new_worker_socks`.
        """

        self.logger.notice('Child %d exiting normally' % os.getpid())

    def register_worker_start(self, sock, _unused, pid):
        """
        Called when a new worker is started.

        :param socket sock: The listen socket for the worker just started.
        :param _unused: The socket's opaque_data yielded by new_worker_socks().
        :param int pid: The new worker process' PID
        """

        self.logger.notice('Started child %s' % pid)
        self.children.append(pid)

    def register_worker_exit(self, pid):
        """
        Called when a worker has exited.

        :param int pid: The PID of the worker that exited.
        """

        self.logger.error('Removing dead child %s' % pid)
        self.children.remove(pid)

    def shutdown_sockets(self):
        """
        Shutdown any listen sockets.
        """

        greenio.shutdown_safe(self.sock)
        self.sock.close()


class PortPidState(object):
    """
    A helper class for :py:class:`ServersPerPortStrategy` to track listen
    sockets and PIDs for each port.

    :param int servers_per_port: The configured number of servers per port.
    :param logger: The server's :py:class:`~swift.common.utils.LogAdaptor`
    """

    def __init__(self, servers_per_port, logger):
        self.servers_per_port = servers_per_port
        self.logger = logger
        self.sock_data_by_port = {}

    def sock_for_port(self, port):
        """
        :param int port: The port whose socket is desired.
        :returns: The bound listen socket for the given port.
        """

        return self.sock_data_by_port[port]['sock']

    def port_for_sock(self, sock):
        """
        :param socket sock: A tracked bound listen socket
        :returns: The port the socket is bound to.
        """

        for port, sock_data in self.sock_data_by_port.items():
            if sock_data['sock'] == sock:
                return port

    def _pid_to_port_and_index(self, pid):
        for port, sock_data in self.sock_data_by_port.items():
            for server_idx, a_pid in enumerate(sock_data['pids']):
                if pid == a_pid:
                    return port, server_idx

    def port_index_pairs(self):
        """
        Returns current (port, server index) pairs.

        :returns: A set of (port, server_idx) tuples for currently-tracked
            ports, sockets, and PIDs.
        """

        current_port_index_pairs = set()
        for port, pid_state in self.sock_data_by_port.items():
            current_port_index_pairs |= set(
                (port, i)
                for i, pid in enumerate(pid_state['pids'])
                if pid is not None)
        return current_port_index_pairs

    def track_port(self, port, sock):
        """
        Start tracking servers for the given port and listen socket.

        :param int port: The port to start tracking
        :param socket sock: The bound listen socket for the port.
        """

        self.sock_data_by_port[port] = {
            'sock': sock,
            'pids': [None] * self.servers_per_port,
        }

    def not_tracking(self, port):
        """
        Return True if the specified port is not being tracked.

        :param int port: A port to check.
        """

        return port not in self.sock_data_by_port

    def all_socks(self):
        """
        Yield all current listen sockets.
        """

        for orphan_data in self.sock_data_by_port.itervalues():
            yield orphan_data['sock']

    def forget_port(self, port):
        """
        Idempotently forget a port, closing the listen socket at most once.
        """

        orphan_data = self.sock_data_by_port.pop(port, None)
        if orphan_data:
            greenio.shutdown_safe(orphan_data['sock'])
            orphan_data['sock'].close()
            self.logger.notice('Closing unnecessary sock for port %d', port)

    def add_pid(self, port, index, pid):
        self.sock_data_by_port[port]['pids'][index] = pid

    def forget_pid(self, pid):
        """
        Idempotently forget a PID.  It's okay if the PID is no longer in our
        data structure (it could have been removed by the "orphan port" removal
        in :py:meth:`new_worker_socks`).

        :param int pid: The PID which exited.
        """

        port_server_idx = self._pid_to_port_and_index(pid)
        if port_server_idx is None:
            # This method can lose a race with the "orphan port" removal, when
            # a ring reload no longer contains a port.  So it's okay if we were
            # unable to find a (port, server_idx) pair.
            return
        dead_port, server_idx = port_server_idx
        self.logger.error('Removing dead child %d (PID: %s) for port %s',
                          server_idx, pid, dead_port)
        self.sock_data_by_port[dead_port]['pids'][server_idx] = None


class ServersPerPortStrategy(object):
    """
    WSGI server management strategy object for an object-server with one listen
    port per unique local port in the storage policy rings.  The
    `servers_per_port` integer config setting determines how many workers are
    run per port.

    Used in :py:func:`run_wsgi`.

    :param dict conf: Server configuration dictionary.
    :param logger: The server's :py:class:`~swift.common.utils.LogAdaptor`
                   object.
    :param int servers_per_port: The number of workers to run per port.
    """

    def __init__(self, conf, logger, servers_per_port):
        self.conf = conf
        self.logger = logger
        self.servers_per_port = servers_per_port
        self.swift_dir = conf.get('swift_dir', '/etc/swift')
        self.ring_check_interval = int(conf.get('ring_check_interval', 15))
        self.port_pid_state = PortPidState(servers_per_port, logger)

        bind_ip = conf.get('bind_ip', '0.0.0.0')
        self.cache = BindPortsCache(self.swift_dir, bind_ip)

    def _reload_bind_ports(self):
        self.bind_ports = self.cache.all_bind_ports_for_node()

    def _bind_port(self, port):
        new_conf = self.conf.copy()
        new_conf['bind_port'] = port
        sock = get_socket(new_conf)
        self.port_pid_state.track_port(port, sock)

    def loop_timeout(self):
        """
        Return timeout before checking for reloaded rings.

        :returns: The time to wait for a child to exit before checking for
                  reloaded rings (new ports).
        """

        return self.ring_check_interval

    def bind_ports(self):
        """
        Bind one listen socket per unique local storage policy ring port.  Then
        do all the work of drop_privileges except the actual dropping of
        privileges (each forked-off worker will do that post-fork in
        :py:meth:`post_fork_hook`).
        """

        self._reload_bind_ports()
        for port in self.bind_ports:
            self._bind_port(port)

        # The workers strategy drops privileges here, which we obviously cannot
        # do if we want to support binding to low ports.  But we do want some
        # of the actions that drop_privileges did.
        try:
            os.setsid()
        except OSError:
            pass
        # In case you need to rmdir where you started the daemon:
        os.chdir('/')
        # Ensure files are created with the correct privileges:
        os.umask(0o22)

    def no_fork_sock(self):
        """
        This strategy does not support running in the foreground.
        """

        pass

    def new_worker_socks(self):
        """
        Yield a sequence of (socket, server_idx) tuples for each server which
        should be forked-off and started.

        Any sockets for "orphaned" ports no longer in any ring will be closed
        (causing their associated workers to gracefully exit) after all new
        sockets have been yielded.

        The server_idx item for each socket will passed into the
        :py:meth:`log_sock_exit` and :py:meth:`register_worker_start` methods.
        """

        self._reload_bind_ports()
        desired_port_index_pairs = set(
            (p, i) for p in self.bind_ports
            for i in range(self.servers_per_port))

        current_port_index_pairs = self.port_pid_state.port_index_pairs()

        if desired_port_index_pairs != current_port_index_pairs:
            # Orphan ports are ports which had object-server processes running,
            # but which no longer appear in the ring.  We'll kill them after we
            # start missing workers.
            orphan_port_index_pairs = current_port_index_pairs - \
                desired_port_index_pairs

            # Fork off worker(s) for every port who's supposed to have
            # worker(s) but doesn't
            missing_port_index_pairs = desired_port_index_pairs - \
                current_port_index_pairs
            for port, server_idx in sorted(missing_port_index_pairs):
                if self.port_pid_state.not_tracking(port):
                    try:
                        self._bind_port(port)
                    except Exception as e:
                        self.logger.critical('Unable to bind to port %d: %s',
                                             port, e)
                        continue
                yield self.port_pid_state.sock_for_port(port), server_idx

            for orphan_pair in orphan_port_index_pairs:
                # For any port in orphan_port_index_pairs, it is guaranteed
                # that there should be no listen socket for that port, so we
                # can close and forget them.
                self.port_pid_state.forget_port(orphan_pair[0])

    def post_fork_hook(self):
        """
        Called in each child process, prior to starting the actual wsgi server,
        to drop privileges.
        """

        drop_privileges(self.conf.get('user', 'swift'), call_setsid=False)

    def log_sock_exit(self, sock, server_idx):
        """
        Log a server's exit.
        """

        port = self.port_pid_state.port_for_sock(sock)
        self.logger.notice('Child %d (PID %d, port %d) exiting normally',
                           server_idx, os.getpid(), port)

    def register_worker_start(self, sock, server_idx, pid):
        """
        Called when a new worker is started.

        :param socket sock: The listen socket for the worker just started.
        :param server_idx: The socket's server_idx as yielded by
                           :py:meth:`new_worker_socks`.
        :param int pid: The new worker process' PID
        """
        port = self.port_pid_state.port_for_sock(sock)
        self.logger.notice('Started child %d (PID %d) for port %d',
                           server_idx, pid, port)
        self.port_pid_state.add_pid(port, server_idx, pid)

    def register_worker_exit(self, pid):
        """
        Called when a worker has exited.

        :param int pid: The PID of the worker that exited.
        """

        self.port_pid_state.forget_pid(pid)

    def shutdown_sockets(self):
        """
        Shutdown any listen sockets.
        """

        for sock in self.port_pid_state.all_socks():
            greenio.shutdown_safe(sock)
            sock.close()


def run_wsgi(conf_path, app_section, *args, **kwargs):
    """
    Runs the server according to some strategy.  The default strategy runs a
    specified number of workers in pre-fork model.  The object-server (only)
    may use a servers-per-port strategy if its config has a servers_per_port
    setting with a value greater than zero.

    :param conf_path: Path to paste.deploy style configuration file/directory
    :param app_section: App name from conf file to load config from
    :returns: 0 if successful, nonzero otherwise
    """
    # Load configuration, Set logger and Load request processor
    try:
        (conf, logger, log_name) = \
            _initrp(conf_path, app_section, *args, **kwargs)
    except ConfigFileError as e:
        print(e)
        return 1

    servers_per_port = int(conf.get('servers_per_port', '0') or 0)

    # NOTE: for now servers_per_port is object-server-only; future work could
    # be done to test and allow it to be used for account and container
    # servers, but that has not been done yet.
    if servers_per_port and app_section == 'object-server':
        strategy = ServersPerPortStrategy(
            conf, logger, servers_per_port=servers_per_port)
    else:
        strategy = WorkersStrategy(conf, logger)

    error_msg = strategy.bind_ports()
    if error_msg:
        logger.error(error_msg)
        print(error_msg)
        return 1

    # Ensure the configuration and application can be loaded before proceeding.
    global_conf = {'log_name': log_name}
    if 'global_conf_callback' in kwargs:
        kwargs['global_conf_callback'](conf, global_conf)
    loadapp(conf_path, global_conf=global_conf)

    # set utils.FALLOCATE_RESERVE if desired
    utils.FALLOCATE_RESERVE, utils.FALLOCATE_IS_PERCENT = \
        utils.config_fallocate_value(conf.get('fallocate_reserve', '1%'))

    # redirect errors to logger and close stdio
    capture_stdio(logger)

    no_fork_sock = strategy.no_fork_sock()
    if no_fork_sock:
        run_server(conf, logger, no_fork_sock, global_conf=global_conf)
        return 0

    def kill_children(*args):
        """Kills the entire process group."""
        logger.error('SIGTERM received')
        signal.signal(signal.SIGTERM, signal.SIG_IGN)
        running[0] = False
        os.killpg(0, signal.SIGTERM)

    def hup(*args):
        """Shuts down the server, but allows running requests to complete"""
        logger.error('SIGHUP received')
        signal.signal(signal.SIGHUP, signal.SIG_IGN)
        running[0] = False

    running = [True]
    signal.signal(signal.SIGTERM, kill_children)
    signal.signal(signal.SIGHUP, hup)

    while running[0]:
        for sock, sock_info in strategy.new_worker_socks():
            pid = os.fork()
            if pid == 0:
                signal.signal(signal.SIGHUP, signal.SIG_DFL)
                signal.signal(signal.SIGTERM, signal.SIG_DFL)
                strategy.post_fork_hook()
                run_server(conf, logger, sock)
                strategy.log_sock_exit(sock, sock_info)
                return 0
            else:
                strategy.register_worker_start(sock, sock_info, pid)

        # The strategy may need to pay attention to something in addition to
        # child process exits (like new ports showing up in a ring).
        #
        # NOTE: a timeout value of None will just instantiate the Timeout
        # object and not actually schedule it, which is equivalent to no
        # timeout for the green_os.wait().
        loop_timeout = strategy.loop_timeout()

        with Timeout(loop_timeout, exception=False):
            try:
                pid, status = green_os.wait()
                if os.WIFEXITED(status) or os.WIFSIGNALED(status):
                    strategy.register_worker_exit(pid)
            except OSError as err:
                if err.errno not in (errno.EINTR, errno.ECHILD):
                    raise
            except KeyboardInterrupt:
                logger.notice('User quit')
                running[0] = False
                break

    strategy.shutdown_sockets()
    logger.notice('Exited')
    return 0


class ConfigFileError(Exception):
    pass


class ConfigFilePortError(ConfigFileError):
    pass


def _initrp(conf_path, app_section, *args, **kwargs):
    try:
        conf = appconfig(conf_path, name=app_section)
    except Exception as e:
        raise ConfigFileError("Error trying to load config from %s: %s" %
                              (conf_path, e))

    validate_configuration()

    # pre-configure logger
    log_name = conf.get('log_name', app_section)
    if 'logger' in kwargs:
        logger = kwargs.pop('logger')
    else:
        logger = get_logger(conf, log_name,
                            log_to_console=kwargs.pop('verbose', False),
                            log_route='wsgi')

    # disable fallocate if desired
    if config_true_value(conf.get('disable_fallocate', 'no')):
        disable_fallocate()

    monkey_patch_mimetools()
    return (conf, logger, log_name)


def init_request_processor(conf_path, app_section, *args, **kwargs):
    """
    Loads common settings from conf
    Sets the logger
    Loads the request processor

    :param conf_path: Path to paste.deploy style configuration file/directory
    :param app_section: App name from conf file to load config from
    :returns: the loaded application entry point
    :raises ConfigFileError: Exception is raised for config file error
    """
    (conf, logger, log_name) = _initrp(conf_path, app_section, *args, **kwargs)
    app = loadapp(conf_path, global_conf={'log_name': log_name})
    return (app, conf, logger, log_name)


class WSGIContext(object):
    """
    This class provides a means to provide context (scope) for a middleware
    filter to have access to the wsgi start_response results like the request
    status and headers.
    """
    def __init__(self, wsgi_app):
        self.app = wsgi_app

    def _start_response(self, status, headers, exc_info=None):
        """
        Saves response info without sending it to the remote client.
        Uses the same semantics as the usual WSGI start_response.
        """
        self._response_status = status
        self._response_headers = headers
        self._response_exc_info = exc_info

    def _app_call(self, env):
        """
        Ensures start_response has been called before returning.
        """
        self._response_status = None
        self._response_headers = None
        self._response_exc_info = None
        resp = self.app(env, self._start_response)
        # if start_response has been called, just return the iter
        if self._response_status is not None:
            return resp
        resp = iter(resp)
        try:
            first_chunk = next(resp)
        except StopIteration:
            return iter([])
        else:  # We got a first_chunk
            return CloseableChain([first_chunk], resp)

    def _get_status_int(self):
        """
        Returns the HTTP status int from the last called self._start_response
        result.
        """
        return int(self._response_status.split(' ', 1)[0])

    def _response_header_value(self, key):
        "Returns str of value for given header key or None"
        for h_key, val in self._response_headers:
            if h_key.lower() == key.lower():
                return val
        return None


def make_env(env, method=None, path=None, agent='Swift', query_string=None,
             swift_source=None):
    """
    Returns a new fresh WSGI environment.

    :param env: The WSGI environment to base the new environment on.
    :param method: The new REQUEST_METHOD or None to use the
                   original.
    :param path: The new path_info or none to use the original. path
                 should NOT be quoted. When building a url, a Webob
                 Request (in accordance with wsgi spec) will quote
                 env['PATH_INFO'].  url += quote(environ['PATH_INFO'])
    :param query_string: The new query_string or none to use the original.
                         When building a url, a Webob Request will append
                         the query string directly to the url.
                         url += '?' + env['QUERY_STRING']
    :param agent: The HTTP user agent to use; default 'Swift'. You
                  can put %(orig)s in the agent to have it replaced
                  with the original env's HTTP_USER_AGENT, such as
                  '%(orig)s StaticWeb'. You also set agent to None to
                  use the original env's HTTP_USER_AGENT or '' to
                  have no HTTP_USER_AGENT.
    :param swift_source: Used to mark the request as originating out of
                         middleware. Will be logged in proxy logs.
    :returns: Fresh WSGI environment.
    """
    newenv = {}
    for name in ('HTTP_USER_AGENT', 'HTTP_HOST', 'PATH_INFO',
                 'QUERY_STRING', 'REMOTE_USER', 'REQUEST_METHOD',
                 'SCRIPT_NAME', 'SERVER_NAME', 'SERVER_PORT',
                 'HTTP_ORIGIN', 'HTTP_ACCESS_CONTROL_REQUEST_METHOD',
                 'SERVER_PROTOCOL', 'swift.cache', 'swift.source',
                 'swift.trans_id', 'swift.authorize_override',
                 'swift.authorize', 'HTTP_X_USER_ID', 'HTTP_X_PROJECT_ID',
                 'HTTP_REFERER', 'swift.orig_req_method', 'swift.log_info',
<<<<<<< HEAD
                 'swift.metadata.checked'):
=======
                 'swift.infocache'):
>>>>>>> 551e2541
        if name in env:
            newenv[name] = env[name]
    if method:
        newenv['REQUEST_METHOD'] = method
    if path:
        newenv['PATH_INFO'] = path
        newenv['SCRIPT_NAME'] = ''
    if query_string is not None:
        newenv['QUERY_STRING'] = query_string
    if agent:
        newenv['HTTP_USER_AGENT'] = (
            agent % {'orig': env.get('HTTP_USER_AGENT', '')}).strip()
    elif agent == '' and 'HTTP_USER_AGENT' in newenv:
        del newenv['HTTP_USER_AGENT']
    if swift_source:
        newenv['swift.source'] = swift_source
    newenv['wsgi.input'] = BytesIO()
    if 'SCRIPT_NAME' not in newenv:
        newenv['SCRIPT_NAME'] = ''
    return newenv


def make_subrequest(env, method=None, path=None, body=None, headers=None,
                    agent='Swift', swift_source=None, make_env=make_env):
    """
    Makes a new swob.Request based on the current env but with the
    parameters specified.

    :param env: The WSGI environment to base the new request on.
    :param method: HTTP method of new request; default is from
                   the original env.
    :param path: HTTP path of new request; default is from the
                 original env. path should be compatible with what you
                 would send to Request.blank. path should be quoted and it
                 can include a query string. for example:
                 '/a%20space?unicode_str%E8%AA%9E=y%20es'
    :param body: HTTP body of new request; empty by default.
    :param headers: Extra HTTP headers of new request; None by
                    default.
    :param agent: The HTTP user agent to use; default 'Swift'. You
                  can put %(orig)s in the agent to have it replaced
                  with the original env's HTTP_USER_AGENT, such as
                  '%(orig)s StaticWeb'. You also set agent to None to
                  use the original env's HTTP_USER_AGENT or '' to
                  have no HTTP_USER_AGENT.
    :param swift_source: Used to mark the request as originating out of
                         middleware. Will be logged in proxy logs.
    :param make_env: make_subrequest calls this make_env to help build the
        swob.Request.
    :returns: Fresh swob.Request object.
    """
    query_string = None
    path = path or ''
    if path and '?' in path:
        path, query_string = path.split('?', 1)
    newenv = make_env(env, method, path=unquote(path), agent=agent,
                      query_string=query_string, swift_source=swift_source)
    if not headers:
        headers = {}
    if body:
        return Request.blank(path, environ=newenv, body=body, headers=headers)
    else:
        return Request.blank(path, environ=newenv, headers=headers)


def make_pre_authed_env(env, method=None, path=None, agent='Swift',
                        query_string=None, swift_source=None):
    """Same as :py:func:`make_env` but with preauthorization."""
    newenv = make_env(
        env, method=method, path=path, agent=agent, query_string=query_string,
        swift_source=swift_source)
    newenv['swift.authorize'] = lambda req: None
    newenv['swift.authorize_override'] = True
    newenv['REMOTE_USER'] = '.wsgi.pre_authed'
    return newenv


def make_pre_authed_request(env, method=None, path=None, body=None,
                            headers=None, agent='Swift', swift_source=None):
    """Same as :py:func:`make_subrequest` but with preauthorization."""
    return make_subrequest(
        env, method=method, path=path, body=body, headers=headers, agent=agent,
        swift_source=swift_source, make_env=make_pre_authed_env)<|MERGE_RESOLUTION|>--- conflicted
+++ resolved
@@ -1101,11 +1101,7 @@
                  'swift.trans_id', 'swift.authorize_override',
                  'swift.authorize', 'HTTP_X_USER_ID', 'HTTP_X_PROJECT_ID',
                  'HTTP_REFERER', 'swift.orig_req_method', 'swift.log_info',
-<<<<<<< HEAD
-                 'swift.metadata.checked'):
-=======
-                 'swift.infocache'):
->>>>>>> 551e2541
+                 'swift.infocache', 'swift.metadata.checked'):
         if name in env:
             newenv[name] = env[name]
     if method:
